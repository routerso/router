lockfileVersion: '9.0'

settings:
  autoInstallPeers: true
  excludeLinksFromLockfile: false

importers:

  .:
    dependencies:
      '@auth/core':
        specifier: ^0.34.2
        version: 0.34.2
      '@auth/drizzle-adapter':
        specifier: ^0.8.1
        version: 0.8.2
      '@hookform/resolvers':
        specifier: ^3.3.4
        version: 3.9.0(react-hook-form@7.52.1(react@18.3.1))
      '@next/env':
        specifier: ^14.2.5
        version: 14.2.5
      '@paralleldrive/cuid2':
        specifier: ^2.2.2
        version: 2.2.2
      '@radix-ui/react-accordion':
        specifier: ^1.1.2
        version: 1.2.0(@types/react-dom@18.3.0)(@types/react@18.3.3)(react-dom@18.3.1(react@18.3.1))(react@18.3.1)
      '@radix-ui/react-alert-dialog':
        specifier: ^1.0.5
        version: 1.1.1(@types/react-dom@18.3.0)(@types/react@18.3.3)(react-dom@18.3.1(react@18.3.1))(react@18.3.1)
      '@radix-ui/react-aspect-ratio':
        specifier: ^1.0.3
        version: 1.1.0(@types/react-dom@18.3.0)(@types/react@18.3.3)(react-dom@18.3.1(react@18.3.1))(react@18.3.1)
      '@radix-ui/react-avatar':
        specifier: ^1.0.4
        version: 1.1.0(@types/react-dom@18.3.0)(@types/react@18.3.3)(react-dom@18.3.1(react@18.3.1))(react@18.3.1)
      '@radix-ui/react-checkbox':
        specifier: ^1.0.4
        version: 1.1.1(@types/react-dom@18.3.0)(@types/react@18.3.3)(react-dom@18.3.1(react@18.3.1))(react@18.3.1)
      '@radix-ui/react-collapsible':
        specifier: ^1.0.3
        version: 1.1.0(@types/react-dom@18.3.0)(@types/react@18.3.3)(react-dom@18.3.1(react@18.3.1))(react@18.3.1)
      '@radix-ui/react-context-menu':
        specifier: ^2.1.5
        version: 2.2.1(@types/react-dom@18.3.0)(@types/react@18.3.3)(react-dom@18.3.1(react@18.3.1))(react@18.3.1)
      '@radix-ui/react-dialog':
        specifier: ^1.0.5
        version: 1.1.1(@types/react-dom@18.3.0)(@types/react@18.3.3)(react-dom@18.3.1(react@18.3.1))(react@18.3.1)
      '@radix-ui/react-dropdown-menu':
        specifier: ^2.0.6
        version: 2.1.1(@types/react-dom@18.3.0)(@types/react@18.3.3)(react-dom@18.3.1(react@18.3.1))(react@18.3.1)
      '@radix-ui/react-hover-card':
        specifier: ^1.0.7
        version: 1.1.1(@types/react-dom@18.3.0)(@types/react@18.3.3)(react-dom@18.3.1(react@18.3.1))(react@18.3.1)
      '@radix-ui/react-icons':
        specifier: ^1.3.0
        version: 1.3.0(react@18.3.1)
      '@radix-ui/react-label':
        specifier: ^2.0.2
        version: 2.1.0(@types/react-dom@18.3.0)(@types/react@18.3.3)(react-dom@18.3.1(react@18.3.1))(react@18.3.1)
      '@radix-ui/react-menubar':
        specifier: ^1.0.4
        version: 1.1.1(@types/react-dom@18.3.0)(@types/react@18.3.3)(react-dom@18.3.1(react@18.3.1))(react@18.3.1)
      '@radix-ui/react-navigation-menu':
        specifier: ^1.1.4
        version: 1.2.0(@types/react-dom@18.3.0)(@types/react@18.3.3)(react-dom@18.3.1(react@18.3.1))(react@18.3.1)
      '@radix-ui/react-popover':
        specifier: ^1.0.7
        version: 1.1.1(@types/react-dom@18.3.0)(@types/react@18.3.3)(react-dom@18.3.1(react@18.3.1))(react@18.3.1)
      '@radix-ui/react-progress':
        specifier: ^1.0.3
        version: 1.1.0(@types/react-dom@18.3.0)(@types/react@18.3.3)(react-dom@18.3.1(react@18.3.1))(react@18.3.1)
      '@radix-ui/react-radio-group':
        specifier: ^1.1.3
        version: 1.2.0(@types/react-dom@18.3.0)(@types/react@18.3.3)(react-dom@18.3.1(react@18.3.1))(react@18.3.1)
      '@radix-ui/react-scroll-area':
        specifier: ^1.0.5
        version: 1.1.0(@types/react-dom@18.3.0)(@types/react@18.3.3)(react-dom@18.3.1(react@18.3.1))(react@18.3.1)
      '@radix-ui/react-select':
        specifier: ^2.0.0
        version: 2.1.1(@types/react-dom@18.3.0)(@types/react@18.3.3)(react-dom@18.3.1(react@18.3.1))(react@18.3.1)
      '@radix-ui/react-separator':
        specifier: ^1.0.3
        version: 1.1.0(@types/react-dom@18.3.0)(@types/react@18.3.3)(react-dom@18.3.1(react@18.3.1))(react@18.3.1)
      '@radix-ui/react-slider':
        specifier: ^1.1.2
        version: 1.2.0(@types/react-dom@18.3.0)(@types/react@18.3.3)(react-dom@18.3.1(react@18.3.1))(react@18.3.1)
      '@radix-ui/react-slot':
        specifier: ^1.0.2
        version: 1.1.0(@types/react@18.3.3)(react@18.3.1)
      '@radix-ui/react-switch':
        specifier: ^1.0.3
        version: 1.1.0(@types/react-dom@18.3.0)(@types/react@18.3.3)(react-dom@18.3.1(react@18.3.1))(react@18.3.1)
      '@radix-ui/react-tabs':
        specifier: ^1.0.4
        version: 1.1.0(@types/react-dom@18.3.0)(@types/react@18.3.3)(react-dom@18.3.1(react@18.3.1))(react@18.3.1)
      '@radix-ui/react-toast':
        specifier: ^1.1.5
        version: 1.2.1(@types/react-dom@18.3.0)(@types/react@18.3.3)(react-dom@18.3.1(react@18.3.1))(react@18.3.1)
      '@radix-ui/react-toggle':
        specifier: ^1.0.3
        version: 1.1.0(@types/react-dom@18.3.0)(@types/react@18.3.3)(react-dom@18.3.1(react@18.3.1))(react@18.3.1)
      '@radix-ui/react-toggle-group':
        specifier: ^1.0.4
        version: 1.1.0(@types/react-dom@18.3.0)(@types/react@18.3.3)(react-dom@18.3.1(react@18.3.1))(react@18.3.1)
      '@radix-ui/react-tooltip':
        specifier: ^1.0.7
        version: 1.1.2(@types/react-dom@18.3.0)(@types/react@18.3.3)(react-dom@18.3.1(react@18.3.1))(react@18.3.1)
      '@tanstack/react-table':
        specifier: ^8.15.0
        version: 8.19.3(react-dom@18.3.1(react@18.3.1))(react@18.3.1)
      '@vercel/postgres':
        specifier: ^0.9.0
        version: 0.9.0
      class-variance-authority:
        specifier: ^0.7.0
        version: 0.7.0
      clsx:
        specifier: ^2.1.0
        version: 2.1.1
      cmdk:
        specifier: ^1.0.0
        version: 1.0.0(@types/react-dom@18.3.0)(@types/react@18.3.3)(react-dom@18.3.1(react@18.3.1))(react@18.3.1)
      date-fns:
        specifier: ^3.6.0
        version: 3.6.0
      drizzle-orm:
        specifier: ^0.33.0
        version: 0.33.0(@neondatabase/serverless@0.9.4)(@types/pg@8.11.6)(@types/react@18.3.3)(@vercel/postgres@0.9.0)(pg@8.12.0)(react@18.3.1)
      embla-carousel-react:
        specifier: ^8.0.0
        version: 8.1.7(react@18.3.1)
      husky:
        specifier: ^9.1.5
        version: 9.1.5
      input-otp:
        specifier: ^1.2.3
        version: 1.2.4(react-dom@18.3.1(react@18.3.1))(react@18.3.1)
      json2csv:
        specifier: 6.0.0-alpha.2
        version: 6.0.0-alpha.2
      lucide-react:
        specifier: ^0.363.0
        version: 0.363.0(react@18.3.1)
      next:
        specifier: ^14.2.6
        version: 14.2.6(@babel/core@7.25.2)(react-dom@18.3.1(react@18.3.1))(react@18.3.1)
      next-auth:
        specifier: 5.0.0-beta.20
        version: 5.0.0-beta.20(next@14.2.6(@babel/core@7.25.2)(react-dom@18.3.1(react@18.3.1))(react@18.3.1))(react@18.3.1)
      next-safe-action:
        specifier: ^7.5.0
        version: 7.5.0(next@14.2.6(@babel/core@7.25.2)(react-dom@18.3.1(react@18.3.1))(react@18.3.1))(react-dom@18.3.1(react@18.3.1))(react@18.3.1)(zod@3.23.8)
      next-themes:
        specifier: ^0.3.0
        version: 0.3.0(react-dom@18.3.1(react@18.3.1))(react@18.3.1)
<<<<<<< HEAD
      prettier:
        specifier: ^3.3.3
        version: 3.3.3
=======
      pg:
        specifier: ^8.12.0
        version: 8.12.0
>>>>>>> 25bcedee
      react:
        specifier: ^18.3.1
        version: 18.3.1
      react-day-picker:
        specifier: ^8.10.0
        version: 8.10.1(date-fns@3.6.0)(react@18.3.1)
      react-dom:
        specifier: ^18.3.1
        version: 18.3.1(react@18.3.1)
      react-hook-form:
        specifier: ^7.51.1
        version: 7.52.1(react@18.3.1)
      react-resizable-panels:
        specifier: ^2.0.16
        version: 2.0.21(react-dom@18.3.1(react@18.3.1))(react@18.3.1)
      recharts:
        specifier: ^2.12.7
        version: 2.12.7(react-dom@18.3.1(react@18.3.1))(react@18.3.1)
      resend:
        specifier: ^3.2.0
        version: 3.4.0
      sonner:
        specifier: ^1.4.41
        version: 1.5.0(react-dom@18.3.1(react@18.3.1))(react@18.3.1)
      tailwind-merge:
        specifier: ^2.2.2
        version: 2.4.0
      tailwindcss-animate:
        specifier: ^1.0.7
        version: 1.0.7(tailwindcss@3.4.6)
      validator:
        specifier: ^13.11.0
        version: 13.12.0
      vaul:
        specifier: ^0.9.0
        version: 0.9.1(@types/react-dom@18.3.0)(@types/react@18.3.3)(react-dom@18.3.1(react@18.3.1))(react@18.3.1)
      zod:
        specifier: ^3.23.8
        version: 3.23.8
    devDependencies:
      '@tailwindcss/typography':
        specifier: ^0.5.12
        version: 0.5.13(tailwindcss@3.4.6)
      '@testing-library/dom':
        specifier: ^10.4.0
        version: 10.4.0
      '@testing-library/react':
        specifier: ^16.0.0
        version: 16.0.0(@testing-library/dom@10.4.0)(@types/react-dom@18.3.0)(@types/react@18.3.3)(react-dom@18.3.1(react@18.3.1))(react@18.3.1)
      '@types/json2csv':
        specifier: ^5.0.7
        version: 5.0.7
      '@types/node':
        specifier: ^20
        version: 20.14.11
      '@types/react':
        specifier: ^18
        version: 18.3.3
      '@types/react-dom':
        specifier: ^18
        version: 18.3.0
      '@types/validator':
        specifier: ^13.11.9
        version: 13.12.0
      '@vitejs/plugin-react':
        specifier: ^4.3.1
        version: 4.3.1(vite@5.4.2(@types/node@20.14.11))
      autoprefixer:
        specifier: ^10.0.1
        version: 10.4.19(postcss@8.4.39)
      drizzle-kit:
        specifier: ^0.24.2
        version: 0.24.2
      eslint:
        specifier: ^8.57.0
        version: 8.57.0
      eslint-config-next:
        specifier: 14.2.6
        version: 14.2.6(eslint@8.57.0)(typescript@5.5.3)
      jsdom:
        specifier: ^24.1.1
        version: 24.1.1(bufferutil@4.0.8)(utf-8-validate@6.0.4)
      postcss:
        specifier: ^8
        version: 8.4.39
      react-wrap-balancer:
        specifier: ^1.1.0
        version: 1.1.1(react@18.3.1)
      tailwindcss:
        specifier: ^3.3.0
        version: 3.4.6
      tsx:
        specifier: ^4.16.2
        version: 4.16.2
      typescript:
        specifier: ^5
        version: 5.5.3
      vitest:
        specifier: ^2.0.5
        version: 2.0.5(@types/node@20.14.11)(jsdom@24.1.1(bufferutil@4.0.8)(utf-8-validate@6.0.4))

packages:

  '@alloc/quick-lru@5.2.0':
    resolution: {integrity: sha512-UrcABB+4bUrFABwbluTIBErXwvbsU/V7TZWfmbgJfbkwiBuziS9gxdODUyuiecfdGQ85jglMW6juS3+z5TsKLw==}
    engines: {node: '>=10'}

  '@ampproject/remapping@2.3.0':
    resolution: {integrity: sha512-30iZtAPgz+LTIYoeivqYo853f02jBYSd5uGnGpkFV0M3xOt9aN73erkgYAmZU43x4VfqcnLxW9Kpg3R5LC4YYw==}
    engines: {node: '>=6.0.0'}

  '@auth/core@0.28.2':
    resolution: {integrity: sha512-Rlvu6yKa4bKbhQESMaEm6jHOY5ncIrsrQkC8tcwVQmf+cBLk7ReI9DIJS2O/WkIDoOwvM9PHiXTi5b+b/eyXxw==}
    peerDependencies:
      '@simplewebauthn/browser': ^9.0.1
      '@simplewebauthn/server': ^9.0.2
      nodemailer: ^6.8.0
    peerDependenciesMeta:
      '@simplewebauthn/browser':
        optional: true
      '@simplewebauthn/server':
        optional: true
      nodemailer:
        optional: true

  '@auth/core@0.34.2':
    resolution: {integrity: sha512-KywHKRgLiF3l7PLyL73fjLSIBe1YNcA6sMeew4yMP6cfCWGXZrkkXd32AjRi1hlJ9nvovUBGZHvbn+LijO6ZeQ==}
    peerDependencies:
      '@simplewebauthn/browser': ^9.0.1
      '@simplewebauthn/server': ^9.0.2
      nodemailer: ^6.8.0
    peerDependenciesMeta:
      '@simplewebauthn/browser':
        optional: true
      '@simplewebauthn/server':
        optional: true
      nodemailer:
        optional: true

  '@auth/drizzle-adapter@0.8.2':
    resolution: {integrity: sha512-IrySrHLr427+J5CjiM5fI6XFDmH5R2G7wd4E26z+J64C3t2aegdZdlfMAUerLjeoxAXnMas7bECtOYRO33EfKA==}

  '@babel/code-frame@7.24.7':
    resolution: {integrity: sha512-BcYH1CVJBO9tvyIZ2jVeXgSIMvGZ2FDRvDdOIVQyuklNKSsx+eppDEBq/g47Ayw+RqNFE+URvOShmf+f/qwAlA==}
    engines: {node: '>=6.9.0'}

  '@babel/compat-data@7.25.2':
    resolution: {integrity: sha512-bYcppcpKBvX4znYaPEeFau03bp89ShqNMLs+rmdptMw+heSZh9+z84d2YG+K7cYLbWwzdjtDoW/uqZmPjulClQ==}
    engines: {node: '>=6.9.0'}

  '@babel/core@7.25.2':
    resolution: {integrity: sha512-BBt3opiCOxUr9euZ5/ro/Xv8/V7yJ5bjYMqG/C1YAo8MIKAnumZalCN+msbci3Pigy4lIQfPUpfMM27HMGaYEA==}
    engines: {node: '>=6.9.0'}

  '@babel/generator@7.25.0':
    resolution: {integrity: sha512-3LEEcj3PVW8pW2R1SR1M89g/qrYk/m/mB/tLqn7dn4sbBUQyTqnlod+II2U4dqiGtUmkcnAmkMDralTFZttRiw==}
    engines: {node: '>=6.9.0'}

  '@babel/helper-compilation-targets@7.25.2':
    resolution: {integrity: sha512-U2U5LsSaZ7TAt3cfaymQ8WHh0pxvdHoEk6HVpaexxixjyEquMh0L0YNJNM6CTGKMXV1iksi0iZkGw4AcFkPaaw==}
    engines: {node: '>=6.9.0'}

  '@babel/helper-module-imports@7.24.7':
    resolution: {integrity: sha512-8AyH3C+74cgCVVXow/myrynrAGv+nTVg5vKu2nZph9x7RcRwzmh0VFallJuFTZ9mx6u4eSdXZfcOzSqTUm0HCA==}
    engines: {node: '>=6.9.0'}

  '@babel/helper-module-transforms@7.25.2':
    resolution: {integrity: sha512-BjyRAbix6j/wv83ftcVJmBt72QtHI56C7JXZoG2xATiLpmoC7dpd8WnkikExHDVPpi/3qCmO6WY1EaXOluiecQ==}
    engines: {node: '>=6.9.0'}
    peerDependencies:
      '@babel/core': ^7.0.0

  '@babel/helper-plugin-utils@7.24.8':
    resolution: {integrity: sha512-FFWx5142D8h2Mgr/iPVGH5G7w6jDn4jUSpZTyDnQO0Yn7Ks2Kuz6Pci8H6MPCoUJegd/UZQ3tAvfLCxQSnWWwg==}
    engines: {node: '>=6.9.0'}

  '@babel/helper-simple-access@7.24.7':
    resolution: {integrity: sha512-zBAIvbCMh5Ts+b86r/CjU+4XGYIs+R1j951gxI3KmmxBMhCg4oQMsv6ZXQ64XOm/cvzfU1FmoCyt6+owc5QMYg==}
    engines: {node: '>=6.9.0'}

  '@babel/helper-string-parser@7.24.8':
    resolution: {integrity: sha512-pO9KhhRcuUyGnJWwyEgnRJTSIZHiT+vMD0kPeD+so0l7mxkMT19g3pjY9GTnHySck/hDzq+dtW/4VgnMkippsQ==}
    engines: {node: '>=6.9.0'}

  '@babel/helper-validator-identifier@7.24.7':
    resolution: {integrity: sha512-rR+PBcQ1SMQDDyF6X0wxtG8QyLCgUB0eRAGguqRLfkCA87l7yAP7ehq8SNj96OOGTO8OBV70KhuFYcIkHXOg0w==}
    engines: {node: '>=6.9.0'}

  '@babel/helper-validator-option@7.24.8':
    resolution: {integrity: sha512-xb8t9tD1MHLungh/AIoWYN+gVHaB9kwlu8gffXGSt3FFEIT7RjS+xWbc2vUD1UTZdIpKj/ab3rdqJ7ufngyi2Q==}
    engines: {node: '>=6.9.0'}

  '@babel/helpers@7.25.0':
    resolution: {integrity: sha512-MjgLZ42aCm0oGjJj8CtSM3DB8NOOf8h2l7DCTePJs29u+v7yO/RBX9nShlKMgFnRks/Q4tBAe7Hxnov9VkGwLw==}
    engines: {node: '>=6.9.0'}

  '@babel/highlight@7.24.7':
    resolution: {integrity: sha512-EStJpq4OuY8xYfhGVXngigBJRWxftKX9ksiGDnmlY3o7B/V7KIAc9X4oiK87uPJSc/vs5L869bem5fhZa8caZw==}
    engines: {node: '>=6.9.0'}

  '@babel/parser@7.25.3':
    resolution: {integrity: sha512-iLTJKDbJ4hMvFPgQwwsVoxtHyWpKKPBrxkANrSYewDPaPpT5py5yeVkgPIJ7XYXhndxJpaA3PyALSXQ7u8e/Dw==}
    engines: {node: '>=6.0.0'}
    hasBin: true

  '@babel/plugin-transform-react-jsx-self@7.24.7':
    resolution: {integrity: sha512-fOPQYbGSgH0HUp4UJO4sMBFjY6DuWq+2i8rixyUMb3CdGixs/gccURvYOAhajBdKDoGajFr3mUq5rH3phtkGzw==}
    engines: {node: '>=6.9.0'}
    peerDependencies:
      '@babel/core': ^7.0.0-0

  '@babel/plugin-transform-react-jsx-source@7.24.7':
    resolution: {integrity: sha512-J2z+MWzZHVOemyLweMqngXrgGC42jQ//R0KdxqkIz/OrbVIIlhFI3WigZ5fO+nwFvBlncr4MGapd8vTyc7RPNQ==}
    engines: {node: '>=6.9.0'}
    peerDependencies:
      '@babel/core': ^7.0.0-0

  '@babel/runtime@7.24.8':
    resolution: {integrity: sha512-5F7SDGs1T72ZczbRwbGO9lQi0NLjQxzl6i4lJxLxfW9U5UluCSyEJeniWvnhl3/euNiqQVbo8zruhsDfid0esA==}
    engines: {node: '>=6.9.0'}

  '@babel/template@7.25.0':
    resolution: {integrity: sha512-aOOgh1/5XzKvg1jvVz7AVrx2piJ2XBi227DHmbY6y+bM9H2FlN+IfecYu4Xl0cNiiVejlsCri89LUsbj8vJD9Q==}
    engines: {node: '>=6.9.0'}

  '@babel/traverse@7.25.3':
    resolution: {integrity: sha512-HefgyP1x754oGCsKmV5reSmtV7IXj/kpaE1XYY+D9G5PvKKoFfSbiS4M77MdjuwlZKDIKFCffq9rPU+H/s3ZdQ==}
    engines: {node: '>=6.9.0'}

  '@babel/types@7.25.2':
    resolution: {integrity: sha512-YTnYtra7W9e6/oAZEHj0bJehPRUlLH9/fbpT5LfB0NhQXyALCRkRs3zH9v07IYhkgpqX6Z78FnuccZr/l4Fs4Q==}
    engines: {node: '>=6.9.0'}

  '@drizzle-team/brocli@0.10.1':
    resolution: {integrity: sha512-AHy0vjc+n/4w/8Mif+w86qpppHuF3AyXbcWW+R/W7GNA3F5/p2nuhlkCJaTXSLZheB4l1rtHzOfr9A7NwoR/Zg==}

  '@esbuild-kit/core-utils@3.3.2':
    resolution: {integrity: sha512-sPRAnw9CdSsRmEtnsl2WXWdyquogVpB3yZ3dgwJfe8zrOzTsV7cJvmwrKVa+0ma5BoiGJ+BoqkMvawbayKUsqQ==}

  '@esbuild-kit/esm-loader@2.6.5':
    resolution: {integrity: sha512-FxEMIkJKnodyA1OaCUoEvbYRkoZlLZ4d/eXFu9Fh8CbBBgP5EmZxrfTRyN0qpXZ4vOvqnE5YdRdcrmUUXuU+dA==}

  '@esbuild/aix-ppc64@0.19.12':
    resolution: {integrity: sha512-bmoCYyWdEL3wDQIVbcyzRyeKLgk2WtWLTWz1ZIAZF/EGbNOwSA6ew3PftJ1PqMiOOGu0OyFMzG53L0zqIpPeNA==}
    engines: {node: '>=12'}
    cpu: [ppc64]
    os: [aix]

  '@esbuild/aix-ppc64@0.21.5':
    resolution: {integrity: sha512-1SDgH6ZSPTlggy1yI6+Dbkiz8xzpHJEVAlF/AM1tHPLsf5STom9rwtjE4hKAF20FfXXNTFqEYXyJNWh1GiZedQ==}
    engines: {node: '>=12'}
    cpu: [ppc64]
    os: [aix]

  '@esbuild/android-arm64@0.18.20':
    resolution: {integrity: sha512-Nz4rJcchGDtENV0eMKUNa6L12zz2zBDXuhj/Vjh18zGqB44Bi7MBMSXjgunJgjRhCmKOjnPuZp4Mb6OKqtMHLQ==}
    engines: {node: '>=12'}
    cpu: [arm64]
    os: [android]

  '@esbuild/android-arm64@0.19.12':
    resolution: {integrity: sha512-P0UVNGIienjZv3f5zq0DP3Nt2IE/3plFzuaS96vihvD0Hd6H/q4WXUGpCxD/E8YrSXfNyRPbpTq+T8ZQioSuPA==}
    engines: {node: '>=12'}
    cpu: [arm64]
    os: [android]

  '@esbuild/android-arm64@0.21.5':
    resolution: {integrity: sha512-c0uX9VAUBQ7dTDCjq+wdyGLowMdtR/GoC2U5IYk/7D1H1JYC0qseD7+11iMP2mRLN9RcCMRcjC4YMclCzGwS/A==}
    engines: {node: '>=12'}
    cpu: [arm64]
    os: [android]

  '@esbuild/android-arm@0.18.20':
    resolution: {integrity: sha512-fyi7TDI/ijKKNZTUJAQqiG5T7YjJXgnzkURqmGj13C6dCqckZBLdl4h7bkhHt/t0WP+zO9/zwroDvANaOqO5Sw==}
    engines: {node: '>=12'}
    cpu: [arm]
    os: [android]

  '@esbuild/android-arm@0.19.12':
    resolution: {integrity: sha512-qg/Lj1mu3CdQlDEEiWrlC4eaPZ1KztwGJ9B6J+/6G+/4ewxJg7gqj8eVYWvao1bXrqGiW2rsBZFSX3q2lcW05w==}
    engines: {node: '>=12'}
    cpu: [arm]
    os: [android]

  '@esbuild/android-arm@0.21.5':
    resolution: {integrity: sha512-vCPvzSjpPHEi1siZdlvAlsPxXl7WbOVUBBAowWug4rJHb68Ox8KualB+1ocNvT5fjv6wpkX6o/iEpbDrf68zcg==}
    engines: {node: '>=12'}
    cpu: [arm]
    os: [android]

  '@esbuild/android-x64@0.18.20':
    resolution: {integrity: sha512-8GDdlePJA8D6zlZYJV/jnrRAi6rOiNaCC/JclcXpB+KIuvfBN4owLtgzY2bsxnx666XjJx2kDPUmnTtR8qKQUg==}
    engines: {node: '>=12'}
    cpu: [x64]
    os: [android]

  '@esbuild/android-x64@0.19.12':
    resolution: {integrity: sha512-3k7ZoUW6Q6YqhdhIaq/WZ7HwBpnFBlW905Fa4s4qWJyiNOgT1dOqDiVAQFwBH7gBRZr17gLrlFCRzF6jFh7Kew==}
    engines: {node: '>=12'}
    cpu: [x64]
    os: [android]

  '@esbuild/android-x64@0.21.5':
    resolution: {integrity: sha512-D7aPRUUNHRBwHxzxRvp856rjUHRFW1SdQATKXH2hqA0kAZb1hKmi02OpYRacl0TxIGz/ZmXWlbZgjwWYaCakTA==}
    engines: {node: '>=12'}
    cpu: [x64]
    os: [android]

  '@esbuild/darwin-arm64@0.18.20':
    resolution: {integrity: sha512-bxRHW5kHU38zS2lPTPOyuyTm+S+eobPUnTNkdJEfAddYgEcll4xkT8DB9d2008DtTbl7uJag2HuE5NZAZgnNEA==}
    engines: {node: '>=12'}
    cpu: [arm64]
    os: [darwin]

  '@esbuild/darwin-arm64@0.19.12':
    resolution: {integrity: sha512-B6IeSgZgtEzGC42jsI+YYu9Z3HKRxp8ZT3cqhvliEHovq8HSX2YX8lNocDn79gCKJXOSaEot9MVYky7AKjCs8g==}
    engines: {node: '>=12'}
    cpu: [arm64]
    os: [darwin]

  '@esbuild/darwin-arm64@0.21.5':
    resolution: {integrity: sha512-DwqXqZyuk5AiWWf3UfLiRDJ5EDd49zg6O9wclZ7kUMv2WRFr4HKjXp/5t8JZ11QbQfUS6/cRCKGwYhtNAY88kQ==}
    engines: {node: '>=12'}
    cpu: [arm64]
    os: [darwin]

  '@esbuild/darwin-x64@0.18.20':
    resolution: {integrity: sha512-pc5gxlMDxzm513qPGbCbDukOdsGtKhfxD1zJKXjCCcU7ju50O7MeAZ8c4krSJcOIJGFR+qx21yMMVYwiQvyTyQ==}
    engines: {node: '>=12'}
    cpu: [x64]
    os: [darwin]

  '@esbuild/darwin-x64@0.19.12':
    resolution: {integrity: sha512-hKoVkKzFiToTgn+41qGhsUJXFlIjxI/jSYeZf3ugemDYZldIXIxhvwN6erJGlX4t5h417iFuheZ7l+YVn05N3A==}
    engines: {node: '>=12'}
    cpu: [x64]
    os: [darwin]

  '@esbuild/darwin-x64@0.21.5':
    resolution: {integrity: sha512-se/JjF8NlmKVG4kNIuyWMV/22ZaerB+qaSi5MdrXtd6R08kvs2qCN4C09miupktDitvh8jRFflwGFBQcxZRjbw==}
    engines: {node: '>=12'}
    cpu: [x64]
    os: [darwin]

  '@esbuild/freebsd-arm64@0.18.20':
    resolution: {integrity: sha512-yqDQHy4QHevpMAaxhhIwYPMv1NECwOvIpGCZkECn8w2WFHXjEwrBn3CeNIYsibZ/iZEUemj++M26W3cNR5h+Tw==}
    engines: {node: '>=12'}
    cpu: [arm64]
    os: [freebsd]

  '@esbuild/freebsd-arm64@0.19.12':
    resolution: {integrity: sha512-4aRvFIXmwAcDBw9AueDQ2YnGmz5L6obe5kmPT8Vd+/+x/JMVKCgdcRwH6APrbpNXsPz+K653Qg8HB/oXvXVukA==}
    engines: {node: '>=12'}
    cpu: [arm64]
    os: [freebsd]

  '@esbuild/freebsd-arm64@0.21.5':
    resolution: {integrity: sha512-5JcRxxRDUJLX8JXp/wcBCy3pENnCgBR9bN6JsY4OmhfUtIHe3ZW0mawA7+RDAcMLrMIZaf03NlQiX9DGyB8h4g==}
    engines: {node: '>=12'}
    cpu: [arm64]
    os: [freebsd]

  '@esbuild/freebsd-x64@0.18.20':
    resolution: {integrity: sha512-tgWRPPuQsd3RmBZwarGVHZQvtzfEBOreNuxEMKFcd5DaDn2PbBxfwLcj4+aenoh7ctXcbXmOQIn8HI6mCSw5MQ==}
    engines: {node: '>=12'}
    cpu: [x64]
    os: [freebsd]

  '@esbuild/freebsd-x64@0.19.12':
    resolution: {integrity: sha512-EYoXZ4d8xtBoVN7CEwWY2IN4ho76xjYXqSXMNccFSx2lgqOG/1TBPW0yPx1bJZk94qu3tX0fycJeeQsKovA8gg==}
    engines: {node: '>=12'}
    cpu: [x64]
    os: [freebsd]

  '@esbuild/freebsd-x64@0.21.5':
    resolution: {integrity: sha512-J95kNBj1zkbMXtHVH29bBriQygMXqoVQOQYA+ISs0/2l3T9/kj42ow2mpqerRBxDJnmkUDCaQT/dfNXWX/ZZCQ==}
    engines: {node: '>=12'}
    cpu: [x64]
    os: [freebsd]

  '@esbuild/linux-arm64@0.18.20':
    resolution: {integrity: sha512-2YbscF+UL7SQAVIpnWvYwM+3LskyDmPhe31pE7/aoTMFKKzIc9lLbyGUpmmb8a8AixOL61sQ/mFh3jEjHYFvdA==}
    engines: {node: '>=12'}
    cpu: [arm64]
    os: [linux]

  '@esbuild/linux-arm64@0.19.12':
    resolution: {integrity: sha512-EoTjyYyLuVPfdPLsGVVVC8a0p1BFFvtpQDB/YLEhaXyf/5bczaGeN15QkR+O4S5LeJ92Tqotve7i1jn35qwvdA==}
    engines: {node: '>=12'}
    cpu: [arm64]
    os: [linux]

  '@esbuild/linux-arm64@0.21.5':
    resolution: {integrity: sha512-ibKvmyYzKsBeX8d8I7MH/TMfWDXBF3db4qM6sy+7re0YXya+K1cem3on9XgdT2EQGMu4hQyZhan7TeQ8XkGp4Q==}
    engines: {node: '>=12'}
    cpu: [arm64]
    os: [linux]

  '@esbuild/linux-arm@0.18.20':
    resolution: {integrity: sha512-/5bHkMWnq1EgKr1V+Ybz3s1hWXok7mDFUMQ4cG10AfW3wL02PSZi5kFpYKrptDsgb2WAJIvRcDm+qIvXf/apvg==}
    engines: {node: '>=12'}
    cpu: [arm]
    os: [linux]

  '@esbuild/linux-arm@0.19.12':
    resolution: {integrity: sha512-J5jPms//KhSNv+LO1S1TX1UWp1ucM6N6XuL6ITdKWElCu8wXP72l9MM0zDTzzeikVyqFE6U8YAV9/tFyj0ti+w==}
    engines: {node: '>=12'}
    cpu: [arm]
    os: [linux]

  '@esbuild/linux-arm@0.21.5':
    resolution: {integrity: sha512-bPb5AHZtbeNGjCKVZ9UGqGwo8EUu4cLq68E95A53KlxAPRmUyYv2D6F0uUI65XisGOL1hBP5mTronbgo+0bFcA==}
    engines: {node: '>=12'}
    cpu: [arm]
    os: [linux]

  '@esbuild/linux-ia32@0.18.20':
    resolution: {integrity: sha512-P4etWwq6IsReT0E1KHU40bOnzMHoH73aXp96Fs8TIT6z9Hu8G6+0SHSw9i2isWrD2nbx2qo5yUqACgdfVGx7TA==}
    engines: {node: '>=12'}
    cpu: [ia32]
    os: [linux]

  '@esbuild/linux-ia32@0.19.12':
    resolution: {integrity: sha512-Thsa42rrP1+UIGaWz47uydHSBOgTUnwBwNq59khgIwktK6x60Hivfbux9iNR0eHCHzOLjLMLfUMLCypBkZXMHA==}
    engines: {node: '>=12'}
    cpu: [ia32]
    os: [linux]

  '@esbuild/linux-ia32@0.21.5':
    resolution: {integrity: sha512-YvjXDqLRqPDl2dvRODYmmhz4rPeVKYvppfGYKSNGdyZkA01046pLWyRKKI3ax8fbJoK5QbxblURkwK/MWY18Tg==}
    engines: {node: '>=12'}
    cpu: [ia32]
    os: [linux]

  '@esbuild/linux-loong64@0.18.20':
    resolution: {integrity: sha512-nXW8nqBTrOpDLPgPY9uV+/1DjxoQ7DoB2N8eocyq8I9XuqJ7BiAMDMf9n1xZM9TgW0J8zrquIb/A7s3BJv7rjg==}
    engines: {node: '>=12'}
    cpu: [loong64]
    os: [linux]

  '@esbuild/linux-loong64@0.19.12':
    resolution: {integrity: sha512-LiXdXA0s3IqRRjm6rV6XaWATScKAXjI4R4LoDlvO7+yQqFdlr1Bax62sRwkVvRIrwXxvtYEHHI4dm50jAXkuAA==}
    engines: {node: '>=12'}
    cpu: [loong64]
    os: [linux]

  '@esbuild/linux-loong64@0.21.5':
    resolution: {integrity: sha512-uHf1BmMG8qEvzdrzAqg2SIG/02+4/DHB6a9Kbya0XDvwDEKCoC8ZRWI5JJvNdUjtciBGFQ5PuBlpEOXQj+JQSg==}
    engines: {node: '>=12'}
    cpu: [loong64]
    os: [linux]

  '@esbuild/linux-mips64el@0.18.20':
    resolution: {integrity: sha512-d5NeaXZcHp8PzYy5VnXV3VSd2D328Zb+9dEq5HE6bw6+N86JVPExrA6O68OPwobntbNJ0pzCpUFZTo3w0GyetQ==}
    engines: {node: '>=12'}
    cpu: [mips64el]
    os: [linux]

  '@esbuild/linux-mips64el@0.19.12':
    resolution: {integrity: sha512-fEnAuj5VGTanfJ07ff0gOA6IPsvrVHLVb6Lyd1g2/ed67oU1eFzL0r9WL7ZzscD+/N6i3dWumGE1Un4f7Amf+w==}
    engines: {node: '>=12'}
    cpu: [mips64el]
    os: [linux]

  '@esbuild/linux-mips64el@0.21.5':
    resolution: {integrity: sha512-IajOmO+KJK23bj52dFSNCMsz1QP1DqM6cwLUv3W1QwyxkyIWecfafnI555fvSGqEKwjMXVLokcV5ygHW5b3Jbg==}
    engines: {node: '>=12'}
    cpu: [mips64el]
    os: [linux]

  '@esbuild/linux-ppc64@0.18.20':
    resolution: {integrity: sha512-WHPyeScRNcmANnLQkq6AfyXRFr5D6N2sKgkFo2FqguP44Nw2eyDlbTdZwd9GYk98DZG9QItIiTlFLHJHjxP3FA==}
    engines: {node: '>=12'}
    cpu: [ppc64]
    os: [linux]

  '@esbuild/linux-ppc64@0.19.12':
    resolution: {integrity: sha512-nYJA2/QPimDQOh1rKWedNOe3Gfc8PabU7HT3iXWtNUbRzXS9+vgB0Fjaqr//XNbd82mCxHzik2qotuI89cfixg==}
    engines: {node: '>=12'}
    cpu: [ppc64]
    os: [linux]

  '@esbuild/linux-ppc64@0.21.5':
    resolution: {integrity: sha512-1hHV/Z4OEfMwpLO8rp7CvlhBDnjsC3CttJXIhBi+5Aj5r+MBvy4egg7wCbe//hSsT+RvDAG7s81tAvpL2XAE4w==}
    engines: {node: '>=12'}
    cpu: [ppc64]
    os: [linux]

  '@esbuild/linux-riscv64@0.18.20':
    resolution: {integrity: sha512-WSxo6h5ecI5XH34KC7w5veNnKkju3zBRLEQNY7mv5mtBmrP/MjNBCAlsM2u5hDBlS3NGcTQpoBvRzqBcRtpq1A==}
    engines: {node: '>=12'}
    cpu: [riscv64]
    os: [linux]

  '@esbuild/linux-riscv64@0.19.12':
    resolution: {integrity: sha512-2MueBrlPQCw5dVJJpQdUYgeqIzDQgw3QtiAHUC4RBz9FXPrskyyU3VI1hw7C0BSKB9OduwSJ79FTCqtGMWqJHg==}
    engines: {node: '>=12'}
    cpu: [riscv64]
    os: [linux]

  '@esbuild/linux-riscv64@0.21.5':
    resolution: {integrity: sha512-2HdXDMd9GMgTGrPWnJzP2ALSokE/0O5HhTUvWIbD3YdjME8JwvSCnNGBnTThKGEB91OZhzrJ4qIIxk/SBmyDDA==}
    engines: {node: '>=12'}
    cpu: [riscv64]
    os: [linux]

  '@esbuild/linux-s390x@0.18.20':
    resolution: {integrity: sha512-+8231GMs3mAEth6Ja1iK0a1sQ3ohfcpzpRLH8uuc5/KVDFneH6jtAJLFGafpzpMRO6DzJ6AvXKze9LfFMrIHVQ==}
    engines: {node: '>=12'}
    cpu: [s390x]
    os: [linux]

  '@esbuild/linux-s390x@0.19.12':
    resolution: {integrity: sha512-+Pil1Nv3Umes4m3AZKqA2anfhJiVmNCYkPchwFJNEJN5QxmTs1uzyy4TvmDrCRNT2ApwSari7ZIgrPeUx4UZDg==}
    engines: {node: '>=12'}
    cpu: [s390x]
    os: [linux]

  '@esbuild/linux-s390x@0.21.5':
    resolution: {integrity: sha512-zus5sxzqBJD3eXxwvjN1yQkRepANgxE9lgOW2qLnmr8ikMTphkjgXu1HR01K4FJg8h1kEEDAqDcZQtbrRnB41A==}
    engines: {node: '>=12'}
    cpu: [s390x]
    os: [linux]

  '@esbuild/linux-x64@0.18.20':
    resolution: {integrity: sha512-UYqiqemphJcNsFEskc73jQ7B9jgwjWrSayxawS6UVFZGWrAAtkzjxSqnoclCXxWtfwLdzU+vTpcNYhpn43uP1w==}
    engines: {node: '>=12'}
    cpu: [x64]
    os: [linux]

  '@esbuild/linux-x64@0.19.12':
    resolution: {integrity: sha512-B71g1QpxfwBvNrfyJdVDexenDIt1CiDN1TIXLbhOw0KhJzE78KIFGX6OJ9MrtC0oOqMWf+0xop4qEU8JrJTwCg==}
    engines: {node: '>=12'}
    cpu: [x64]
    os: [linux]

  '@esbuild/linux-x64@0.21.5':
    resolution: {integrity: sha512-1rYdTpyv03iycF1+BhzrzQJCdOuAOtaqHTWJZCWvijKD2N5Xu0TtVC8/+1faWqcP9iBCWOmjmhoH94dH82BxPQ==}
    engines: {node: '>=12'}
    cpu: [x64]
    os: [linux]

  '@esbuild/netbsd-x64@0.18.20':
    resolution: {integrity: sha512-iO1c++VP6xUBUmltHZoMtCUdPlnPGdBom6IrO4gyKPFFVBKioIImVooR5I83nTew5UOYrk3gIJhbZh8X44y06A==}
    engines: {node: '>=12'}
    cpu: [x64]
    os: [netbsd]

  '@esbuild/netbsd-x64@0.19.12':
    resolution: {integrity: sha512-3ltjQ7n1owJgFbuC61Oj++XhtzmymoCihNFgT84UAmJnxJfm4sYCiSLTXZtE00VWYpPMYc+ZQmB6xbSdVh0JWA==}
    engines: {node: '>=12'}
    cpu: [x64]
    os: [netbsd]

  '@esbuild/netbsd-x64@0.21.5':
    resolution: {integrity: sha512-Woi2MXzXjMULccIwMnLciyZH4nCIMpWQAs049KEeMvOcNADVxo0UBIQPfSmxB3CWKedngg7sWZdLvLczpe0tLg==}
    engines: {node: '>=12'}
    cpu: [x64]
    os: [netbsd]

  '@esbuild/openbsd-x64@0.18.20':
    resolution: {integrity: sha512-e5e4YSsuQfX4cxcygw/UCPIEP6wbIL+se3sxPdCiMbFLBWu0eiZOJ7WoD+ptCLrmjZBK1Wk7I6D/I3NglUGOxg==}
    engines: {node: '>=12'}
    cpu: [x64]
    os: [openbsd]

  '@esbuild/openbsd-x64@0.19.12':
    resolution: {integrity: sha512-RbrfTB9SWsr0kWmb9srfF+L933uMDdu9BIzdA7os2t0TXhCRjrQyCeOt6wVxr79CKD4c+p+YhCj31HBkYcXebw==}
    engines: {node: '>=12'}
    cpu: [x64]
    os: [openbsd]

  '@esbuild/openbsd-x64@0.21.5':
    resolution: {integrity: sha512-HLNNw99xsvx12lFBUwoT8EVCsSvRNDVxNpjZ7bPn947b8gJPzeHWyNVhFsaerc0n3TsbOINvRP2byTZ5LKezow==}
    engines: {node: '>=12'}
    cpu: [x64]
    os: [openbsd]

  '@esbuild/sunos-x64@0.18.20':
    resolution: {integrity: sha512-kDbFRFp0YpTQVVrqUd5FTYmWo45zGaXe0X8E1G/LKFC0v8x0vWrhOWSLITcCn63lmZIxfOMXtCfti/RxN/0wnQ==}
    engines: {node: '>=12'}
    cpu: [x64]
    os: [sunos]

  '@esbuild/sunos-x64@0.19.12':
    resolution: {integrity: sha512-HKjJwRrW8uWtCQnQOz9qcU3mUZhTUQvi56Q8DPTLLB+DawoiQdjsYq+j+D3s9I8VFtDr+F9CjgXKKC4ss89IeA==}
    engines: {node: '>=12'}
    cpu: [x64]
    os: [sunos]

  '@esbuild/sunos-x64@0.21.5':
    resolution: {integrity: sha512-6+gjmFpfy0BHU5Tpptkuh8+uw3mnrvgs+dSPQXQOv3ekbordwnzTVEb4qnIvQcYXq6gzkyTnoZ9dZG+D4garKg==}
    engines: {node: '>=12'}
    cpu: [x64]
    os: [sunos]

  '@esbuild/win32-arm64@0.18.20':
    resolution: {integrity: sha512-ddYFR6ItYgoaq4v4JmQQaAI5s7npztfV4Ag6NrhiaW0RrnOXqBkgwZLofVTlq1daVTQNhtI5oieTvkRPfZrePg==}
    engines: {node: '>=12'}
    cpu: [arm64]
    os: [win32]

  '@esbuild/win32-arm64@0.19.12':
    resolution: {integrity: sha512-URgtR1dJnmGvX864pn1B2YUYNzjmXkuJOIqG2HdU62MVS4EHpU2946OZoTMnRUHklGtJdJZ33QfzdjGACXhn1A==}
    engines: {node: '>=12'}
    cpu: [arm64]
    os: [win32]

  '@esbuild/win32-arm64@0.21.5':
    resolution: {integrity: sha512-Z0gOTd75VvXqyq7nsl93zwahcTROgqvuAcYDUr+vOv8uHhNSKROyU961kgtCD1e95IqPKSQKH7tBTslnS3tA8A==}
    engines: {node: '>=12'}
    cpu: [arm64]
    os: [win32]

  '@esbuild/win32-ia32@0.18.20':
    resolution: {integrity: sha512-Wv7QBi3ID/rROT08SABTS7eV4hX26sVduqDOTe1MvGMjNd3EjOz4b7zeexIR62GTIEKrfJXKL9LFxTYgkyeu7g==}
    engines: {node: '>=12'}
    cpu: [ia32]
    os: [win32]

  '@esbuild/win32-ia32@0.19.12':
    resolution: {integrity: sha512-+ZOE6pUkMOJfmxmBZElNOx72NKpIa/HFOMGzu8fqzQJ5kgf6aTGrcJaFsNiVMH4JKpMipyK+7k0n2UXN7a8YKQ==}
    engines: {node: '>=12'}
    cpu: [ia32]
    os: [win32]

  '@esbuild/win32-ia32@0.21.5':
    resolution: {integrity: sha512-SWXFF1CL2RVNMaVs+BBClwtfZSvDgtL//G/smwAc5oVK/UPu2Gu9tIaRgFmYFFKrmg3SyAjSrElf0TiJ1v8fYA==}
    engines: {node: '>=12'}
    cpu: [ia32]
    os: [win32]

  '@esbuild/win32-x64@0.18.20':
    resolution: {integrity: sha512-kTdfRcSiDfQca/y9QIkng02avJ+NCaQvrMejlsB3RRv5sE9rRoeBPISaZpKxHELzRxZyLvNts1P27W3wV+8geQ==}
    engines: {node: '>=12'}
    cpu: [x64]
    os: [win32]

  '@esbuild/win32-x64@0.19.12':
    resolution: {integrity: sha512-T1QyPSDCyMXaO3pzBkF96E8xMkiRYbUEZADd29SyPGabqxMViNoii+NcK7eWJAEoU6RZyEm5lVSIjTmcdoB9HA==}
    engines: {node: '>=12'}
    cpu: [x64]
    os: [win32]

  '@esbuild/win32-x64@0.21.5':
    resolution: {integrity: sha512-tQd/1efJuzPC6rCFwEvLtci/xNFcTZknmXs98FYDfGE4wP9ClFV98nyKrzJKVPMhdDnjzLhdUyMX4PsQAPjwIw==}
    engines: {node: '>=12'}
    cpu: [x64]
    os: [win32]

  '@eslint-community/eslint-utils@4.4.0':
    resolution: {integrity: sha512-1/sA4dwrzBAyeUoQ6oxahHKmrZvsnLCg4RfxW3ZFGGmQkSNQPFNLV9CUEFQP1x9EYXHTo5p6xdhZM1Ne9p/AfA==}
    engines: {node: ^12.22.0 || ^14.17.0 || >=16.0.0}
    peerDependencies:
      eslint: ^6.0.0 || ^7.0.0 || >=8.0.0

  '@eslint-community/regexpp@4.11.0':
    resolution: {integrity: sha512-G/M/tIiMrTAxEWRfLfQJMmGNX28IxBg4PBz8XqQhqUHLFI6TL2htpIB1iQCj144V5ee/JaKyT9/WZ0MGZWfA7A==}
    engines: {node: ^12.0.0 || ^14.0.0 || >=16.0.0}

  '@eslint/eslintrc@2.1.4':
    resolution: {integrity: sha512-269Z39MS6wVJtsoUl10L60WdkhJVdPG24Q4eZTH3nnF6lpvSShEK3wQjDX9JRWAUPvPh7COouPpU9IrqaZFvtQ==}
    engines: {node: ^12.22.0 || ^14.17.0 || >=16.0.0}

  '@eslint/js@8.57.0':
    resolution: {integrity: sha512-Ys+3g2TaW7gADOJzPt83SJtCDhMjndcDMFVQ/Tj9iA1BfJzFKD9mAUXT3OenpuPHbI6P/myECxRJrofUsDx/5g==}
    engines: {node: ^12.22.0 || ^14.17.0 || >=16.0.0}

  '@floating-ui/core@1.6.4':
    resolution: {integrity: sha512-a4IowK4QkXl4SCWTGUR0INAfEOX3wtsYw3rKK5InQEHMGObkR8Xk44qYQD9P4r6HHw0iIfK6GUKECmY8sTkqRA==}

  '@floating-ui/dom@1.6.7':
    resolution: {integrity: sha512-wmVfPG5o2xnKDU4jx/m4w5qva9FWHcnZ8BvzEe90D/RpwsJaTAVYPEPdQ8sbr/N8zZTAHlZUTQdqg8ZUbzHmng==}

  '@floating-ui/react-dom@2.1.1':
    resolution: {integrity: sha512-4h84MJt3CHrtG18mGsXuLCHMrug49d7DFkU0RMIyshRveBeyV2hmV/pDaF2Uxtu8kgq5r46llp5E5FQiR0K2Yg==}
    peerDependencies:
      react: '>=16.8.0'
      react-dom: '>=16.8.0'

  '@floating-ui/utils@0.2.4':
    resolution: {integrity: sha512-dWO2pw8hhi+WrXq1YJy2yCuWoL20PddgGaqTgVe4cOS9Q6qklXCiA1tJEqX6BEwRNSCP84/afac9hd4MS+zEUA==}

  '@hookform/resolvers@3.9.0':
    resolution: {integrity: sha512-bU0Gr4EepJ/EQsH/IwEzYLsT/PEj5C0ynLQ4m+GSHS+xKH4TfSelhluTgOaoc4kA5s7eCsQbM4wvZLzELmWzUg==}
    peerDependencies:
      react-hook-form: ^7.0.0

  '@humanwhocodes/config-array@0.11.14':
    resolution: {integrity: sha512-3T8LkOmg45BV5FICb15QQMsyUSWrQ8AygVfC7ZG32zOalnqrilm018ZVCw0eapXux8FtA33q8PSRSstjee3jSg==}
    engines: {node: '>=10.10.0'}
    deprecated: Use @eslint/config-array instead

  '@humanwhocodes/module-importer@1.0.1':
    resolution: {integrity: sha512-bxveV4V8v5Yb4ncFTT3rPSgZBOpCkjfK0y4oVVVJwIuDVBRMDXrPyXRL988i5ap9m9bnyEEjWfm5WkBmtffLfA==}
    engines: {node: '>=12.22'}

  '@humanwhocodes/object-schema@2.0.3':
    resolution: {integrity: sha512-93zYdMES/c1D69yZiKDBj0V24vqNzB/koF26KPaagAfd3P/4gUlh3Dys5ogAK+Exi9QyzlD8x/08Zt7wIKcDcA==}
    deprecated: Use @eslint/object-schema instead

  '@isaacs/cliui@8.0.2':
    resolution: {integrity: sha512-O8jcjabXaleOG9DQ0+ARXWZBTfnP4WNAqzuiJK7ll44AmxGKv/J2M4TPjxjY3znBCfvBXFzucm1twdyFybFqEA==}
    engines: {node: '>=12'}

  '@jridgewell/gen-mapping@0.3.5':
    resolution: {integrity: sha512-IzL8ZoEDIBRWEzlCcRhOaCupYyN5gdIK+Q6fbFdPDg6HqX6jpkItn7DFIpW9LQzXG6Df9sA7+OKnq0qlz/GaQg==}
    engines: {node: '>=6.0.0'}

  '@jridgewell/resolve-uri@3.1.2':
    resolution: {integrity: sha512-bRISgCIjP20/tbWSPWMEi54QVPRZExkuD9lJL+UIxUKtwVJA8wW1Trb1jMs1RFXo1CBTNZ/5hpC9QvmKWdopKw==}
    engines: {node: '>=6.0.0'}

  '@jridgewell/set-array@1.2.1':
    resolution: {integrity: sha512-R8gLRTZeyp03ymzP/6Lil/28tGeGEzhx1q2k703KGWRAI1VdvPIXdG70VJc2pAMw3NA6JKL5hhFu1sJX0Mnn/A==}
    engines: {node: '>=6.0.0'}

  '@jridgewell/sourcemap-codec@1.5.0':
    resolution: {integrity: sha512-gv3ZRaISU3fjPAgNsriBRqGWQL6quFx04YMPW/zD8XMLsU32mhCCbfbO6KZFLjvYpCZ8zyDEgqsgf+PwPaM7GQ==}

  '@jridgewell/trace-mapping@0.3.25':
    resolution: {integrity: sha512-vNk6aEwybGtawWmy/PzwnGDOjCkLWSD2wqvjGGAgOAwCGWySYXfYoxt00IJkTF+8Lb57DwOb3Aa0o9CApepiYQ==}

  '@neondatabase/serverless@0.9.4':
    resolution: {integrity: sha512-D0AXgJh6xkf+XTlsO7iwE2Q1w8981E1cLCPAALMU2YKtkF/1SF6BiAzYARZFYo175ON+b1RNIy9TdSFHm5nteg==}

  '@next/env@14.2.5':
    resolution: {integrity: sha512-/zZGkrTOsraVfYjGP8uM0p6r0BDT6xWpkjdVbcz66PJVSpwXX3yNiRycxAuDfBKGWBrZBXRuK/YVlkNgxHGwmA==}

  '@next/env@14.2.6':
    resolution: {integrity: sha512-bs5DFKV+08EjWrl8EB+KKqev1ZTNONH1vFCaHh911aaB362NnP32UDTbE9VQhyiAgbFqJsfDkSxFERNDDb3j0g==}

  '@next/eslint-plugin-next@14.2.6':
    resolution: {integrity: sha512-d3+p4AjIYmhqzYHhhmkRYYN6ZU35TwZAKX08xKRfnHkz72KhWL2kxMFsDptpZs5e8bBGdepn7vn1+9DaF8iX+A==}

  '@next/swc-darwin-arm64@14.2.6':
    resolution: {integrity: sha512-BtJZb+hYXGaVJJivpnDoi3JFVn80SHKCiiRUW3kk1SY6UCUy5dWFFSbh+tGi5lHAughzeduMyxbLt3pspvXNSg==}
    engines: {node: '>= 10'}
    cpu: [arm64]
    os: [darwin]

  '@next/swc-darwin-x64@14.2.6':
    resolution: {integrity: sha512-ZHRbGpH6KHarzm6qEeXKSElSXh8dS2DtDPjQt3IMwY8QVk7GbdDYjvV4NgSnDA9huGpGgnyy3tH8i5yHCqVkiQ==}
    engines: {node: '>= 10'}
    cpu: [x64]
    os: [darwin]

  '@next/swc-linux-arm64-gnu@14.2.6':
    resolution: {integrity: sha512-O4HqUEe3ZvKshXHcDUXn1OybN4cSZg7ZdwHJMGCXSUEVUqGTJVsOh17smqilIjooP/sIJksgl+1kcf2IWMZWHg==}
    engines: {node: '>= 10'}
    cpu: [arm64]
    os: [linux]

  '@next/swc-linux-arm64-musl@14.2.6':
    resolution: {integrity: sha512-xUcdhr2hfalG8RDDGSFxQ75yOG894UlmFS4K2M0jLrUhauRBGOtUOxoDVwiIIuZQwZ3Y5hDsazNjdYGB0cQ9yQ==}
    engines: {node: '>= 10'}
    cpu: [arm64]
    os: [linux]

  '@next/swc-linux-x64-gnu@14.2.6':
    resolution: {integrity: sha512-InosKxw8UMcA/wEib5n2QttwHSKHZHNSbGcMepBM0CTcNwpxWzX32KETmwbhKod3zrS8n1vJ+DuJKbL9ZAB0Ag==}
    engines: {node: '>= 10'}
    cpu: [x64]
    os: [linux]

  '@next/swc-linux-x64-musl@14.2.6':
    resolution: {integrity: sha512-d4QXfJmt5pGJ7cG8qwxKSBnO5AXuKAFYxV7qyDRHnUNvY/dgDh+oX292gATpB2AAHgjdHd5ks1wXxIEj6muLUQ==}
    engines: {node: '>= 10'}
    cpu: [x64]
    os: [linux]

  '@next/swc-win32-arm64-msvc@14.2.6':
    resolution: {integrity: sha512-AlgIhk4/G+PzOG1qdF1b05uKTMsuRatFlFzAi5G8RZ9h67CVSSuZSbqGHbJDlcV1tZPxq/d4G0q6qcHDKWf4aQ==}
    engines: {node: '>= 10'}
    cpu: [arm64]
    os: [win32]

  '@next/swc-win32-ia32-msvc@14.2.6':
    resolution: {integrity: sha512-hNukAxq7hu4o5/UjPp5jqoBEtrpCbOmnUqZSKNJG8GrUVzfq0ucdhQFVrHcLRMvQcwqqDh1a5AJN9ORnNDpgBQ==}
    engines: {node: '>= 10'}
    cpu: [ia32]
    os: [win32]

  '@next/swc-win32-x64-msvc@14.2.6':
    resolution: {integrity: sha512-NANtw+ead1rSDK1jxmzq3TYkl03UNK2KHqUYf1nIhNci6NkeqBD4s1njSzYGIlSHxCK+wSaL8RXZm4v+NF/pMw==}
    engines: {node: '>= 10'}
    cpu: [x64]
    os: [win32]

  '@noble/hashes@1.4.0':
    resolution: {integrity: sha512-V1JJ1WTRUqHHrOSh597hURcMqVKVGL/ea3kv0gSnEdsEZ0/+VyPghM1lMNGc00z7CIQorSvbKpuJkxvuHbvdbg==}
    engines: {node: '>= 16'}

  '@nodelib/fs.scandir@2.1.5':
    resolution: {integrity: sha512-vq24Bq3ym5HEQm2NKCr3yXDwjc7vTsEThRDnkp2DK9p1uqLR+DHurm/NOTo0KG7HYHU7eppKZj3MyqYuMBf62g==}
    engines: {node: '>= 8'}

  '@nodelib/fs.stat@2.0.5':
    resolution: {integrity: sha512-RkhPPp2zrqDAQA/2jNhnztcPAlv64XdhIp7a7454A5ovI7Bukxgt7MX7udwAu3zg1DcpPU0rz3VV1SeaqvY4+A==}
    engines: {node: '>= 8'}

  '@nodelib/fs.walk@1.2.8':
    resolution: {integrity: sha512-oGB+UxlgWcgQkgwo8GcEGwemoTFt3FIO9ababBmaGwXIoBKZ+GTy0pP185beGg7Llih/NSHSV2XAs1lnznocSg==}
    engines: {node: '>= 8'}

  '@nolyfill/is-core-module@1.0.39':
    resolution: {integrity: sha512-nn5ozdjYQpUCZlWGuxcJY/KpxkWQs4DcbMCmKojjyrYDEAGy4Ce19NN4v5MduafTwJlbKc99UA8YhSVqq9yPZA==}
    engines: {node: '>=12.4.0'}

  '@one-ini/wasm@0.1.1':
    resolution: {integrity: sha512-XuySG1E38YScSJoMlqovLru4KTUNSjgVTIjyh7qMX6aNN5HY5Ct5LhRJdxO79JtTzKfzV/bnWpz+zquYrISsvw==}

  '@panva/hkdf@1.2.1':
    resolution: {integrity: sha512-6oclG6Y3PiDFcoyk8srjLfVKyMfVCKJ27JwNPViuXziFpmdz+MZnZN/aKY0JGXgYuO/VghU0jcOAZgWXZ1Dmrw==}

  '@paralleldrive/cuid2@2.2.2':
    resolution: {integrity: sha512-ZOBkgDwEdoYVlSeRbYYXs0S9MejQofiVYoTbKzy/6GQa39/q5tQU2IX46+shYnUkpEl3wc+J6wRlar7r2EK2xA==}

  '@pkgjs/parseargs@0.11.0':
    resolution: {integrity: sha512-+1VkjdD0QBLPodGrJUeqarH8VAIvQODIbwh9XpP5Syisf7YoQgsJKPNFoqqLQlu+VQ/tVSshMR6loPMn8U+dPg==}
    engines: {node: '>=14'}

  '@radix-ui/number@1.1.0':
    resolution: {integrity: sha512-V3gRzhVNU1ldS5XhAPTom1fOIo4ccrjjJgmE+LI2h/WaFpHmx0MQApT+KZHnx8abG6Avtfcz4WoEciMnpFT3HQ==}

  '@radix-ui/primitive@1.0.1':
    resolution: {integrity: sha512-yQ8oGX2GVsEYMWGxcovu1uGWPCxV5BFfeeYxqPmuAzUyLT9qmaMXSAhXpb0WrspIeqYzdJpkh2vHModJPgRIaw==}

  '@radix-ui/primitive@1.1.0':
    resolution: {integrity: sha512-4Z8dn6Upk0qk4P74xBhZ6Hd/w0mPEzOOLxy4xiPXOXqjF7jZS0VAKk7/x/H6FyY2zCkYJqePf1G5KmkmNJ4RBA==}

  '@radix-ui/react-accordion@1.2.0':
    resolution: {integrity: sha512-HJOzSX8dQqtsp/3jVxCU3CXEONF7/2jlGAB28oX8TTw1Dz8JYbEI1UcL8355PuLBE41/IRRMvCw7VkiK/jcUOQ==}
    peerDependencies:
      '@types/react': '*'
      '@types/react-dom': '*'
      react: ^16.8 || ^17.0 || ^18.0 || ^19.0 || ^19.0.0-rc
      react-dom: ^16.8 || ^17.0 || ^18.0 || ^19.0 || ^19.0.0-rc
    peerDependenciesMeta:
      '@types/react':
        optional: true
      '@types/react-dom':
        optional: true

  '@radix-ui/react-alert-dialog@1.1.1':
    resolution: {integrity: sha512-wmCoJwj7byuVuiLKqDLlX7ClSUU0vd9sdCeM+2Ls+uf13+cpSJoMgwysHq1SGVVkJj5Xn0XWi1NoRCdkMpr6Mw==}
    peerDependencies:
      '@types/react': '*'
      '@types/react-dom': '*'
      react: ^16.8 || ^17.0 || ^18.0 || ^19.0 || ^19.0.0-rc
      react-dom: ^16.8 || ^17.0 || ^18.0 || ^19.0 || ^19.0.0-rc
    peerDependenciesMeta:
      '@types/react':
        optional: true
      '@types/react-dom':
        optional: true

  '@radix-ui/react-arrow@1.1.0':
    resolution: {integrity: sha512-FmlW1rCg7hBpEBwFbjHwCW6AmWLQM6g/v0Sn8XbP9NvmSZ2San1FpQeyPtufzOMSIx7Y4dzjlHoifhp+7NkZhw==}
    peerDependencies:
      '@types/react': '*'
      '@types/react-dom': '*'
      react: ^16.8 || ^17.0 || ^18.0 || ^19.0 || ^19.0.0-rc
      react-dom: ^16.8 || ^17.0 || ^18.0 || ^19.0 || ^19.0.0-rc
    peerDependenciesMeta:
      '@types/react':
        optional: true
      '@types/react-dom':
        optional: true

  '@radix-ui/react-aspect-ratio@1.1.0':
    resolution: {integrity: sha512-dP87DM/Y7jFlPgUZTlhx6FF5CEzOiaxp2rBCKlaXlpH5Ip/9Fg5zZ9lDOQ5o/MOfUlf36eak14zoWYpgcgGoOg==}
    peerDependencies:
      '@types/react': '*'
      '@types/react-dom': '*'
      react: ^16.8 || ^17.0 || ^18.0 || ^19.0 || ^19.0.0-rc
      react-dom: ^16.8 || ^17.0 || ^18.0 || ^19.0 || ^19.0.0-rc
    peerDependenciesMeta:
      '@types/react':
        optional: true
      '@types/react-dom':
        optional: true

  '@radix-ui/react-avatar@1.1.0':
    resolution: {integrity: sha512-Q/PbuSMk/vyAd/UoIShVGZ7StHHeRFYU7wXmi5GV+8cLXflZAEpHL/F697H1klrzxKXNtZ97vWiC0q3RKUH8UA==}
    peerDependencies:
      '@types/react': '*'
      '@types/react-dom': '*'
      react: ^16.8 || ^17.0 || ^18.0 || ^19.0 || ^19.0.0-rc
      react-dom: ^16.8 || ^17.0 || ^18.0 || ^19.0 || ^19.0.0-rc
    peerDependenciesMeta:
      '@types/react':
        optional: true
      '@types/react-dom':
        optional: true

  '@radix-ui/react-checkbox@1.1.1':
    resolution: {integrity: sha512-0i/EKJ222Afa1FE0C6pNJxDq1itzcl3HChE9DwskA4th4KRse8ojx8a1nVcOjwJdbpDLcz7uol77yYnQNMHdKw==}
    peerDependencies:
      '@types/react': '*'
      '@types/react-dom': '*'
      react: ^16.8 || ^17.0 || ^18.0 || ^19.0 || ^19.0.0-rc
      react-dom: ^16.8 || ^17.0 || ^18.0 || ^19.0 || ^19.0.0-rc
    peerDependenciesMeta:
      '@types/react':
        optional: true
      '@types/react-dom':
        optional: true

  '@radix-ui/react-collapsible@1.1.0':
    resolution: {integrity: sha512-zQY7Epa8sTL0mq4ajSJpjgn2YmCgyrG7RsQgLp3C0LQVkG7+Tf6Pv1CeNWZLyqMjhdPkBa5Lx7wYBeSu7uCSTA==}
    peerDependencies:
      '@types/react': '*'
      '@types/react-dom': '*'
      react: ^16.8 || ^17.0 || ^18.0 || ^19.0 || ^19.0.0-rc
      react-dom: ^16.8 || ^17.0 || ^18.0 || ^19.0 || ^19.0.0-rc
    peerDependenciesMeta:
      '@types/react':
        optional: true
      '@types/react-dom':
        optional: true

  '@radix-ui/react-collection@1.1.0':
    resolution: {integrity: sha512-GZsZslMJEyo1VKm5L1ZJY8tGDxZNPAoUeQUIbKeJfoi7Q4kmig5AsgLMYYuyYbfjd8fBmFORAIwYAkXMnXZgZw==}
    peerDependencies:
      '@types/react': '*'
      '@types/react-dom': '*'
      react: ^16.8 || ^17.0 || ^18.0 || ^19.0 || ^19.0.0-rc
      react-dom: ^16.8 || ^17.0 || ^18.0 || ^19.0 || ^19.0.0-rc
    peerDependenciesMeta:
      '@types/react':
        optional: true
      '@types/react-dom':
        optional: true

  '@radix-ui/react-compose-refs@1.0.1':
    resolution: {integrity: sha512-fDSBgd44FKHa1FRMU59qBMPFcl2PZE+2nmqunj+BWFyYYjnhIDWL2ItDs3rrbJDQOtzt5nIebLCQc4QRfz6LJw==}
    peerDependencies:
      '@types/react': '*'
      react: ^16.8 || ^17.0 || ^18.0
    peerDependenciesMeta:
      '@types/react':
        optional: true

  '@radix-ui/react-compose-refs@1.1.0':
    resolution: {integrity: sha512-b4inOtiaOnYf9KWyO3jAeeCG6FeyfY6ldiEPanbUjWd+xIk5wZeHa8yVwmrJ2vderhu/BQvzCrJI0lHd+wIiqw==}
    peerDependencies:
      '@types/react': '*'
      react: ^16.8 || ^17.0 || ^18.0 || ^19.0 || ^19.0.0-rc
    peerDependenciesMeta:
      '@types/react':
        optional: true

  '@radix-ui/react-context-menu@2.2.1':
    resolution: {integrity: sha512-wvMKKIeb3eOrkJ96s722vcidZ+2ZNfcYZWBPRHIB1VWrF+fiF851Io6LX0kmK5wTDQFKdulCCKJk2c3SBaQHvA==}
    peerDependencies:
      '@types/react': '*'
      '@types/react-dom': '*'
      react: ^16.8 || ^17.0 || ^18.0 || ^19.0 || ^19.0.0-rc
      react-dom: ^16.8 || ^17.0 || ^18.0 || ^19.0 || ^19.0.0-rc
    peerDependenciesMeta:
      '@types/react':
        optional: true
      '@types/react-dom':
        optional: true

  '@radix-ui/react-context@1.0.1':
    resolution: {integrity: sha512-ebbrdFoYTcuZ0v4wG5tedGnp9tzcV8awzsxYph7gXUyvnNLuTIcCk1q17JEbnVhXAKG9oX3KtchwiMIAYp9NLg==}
    peerDependencies:
      '@types/react': '*'
      react: ^16.8 || ^17.0 || ^18.0
    peerDependenciesMeta:
      '@types/react':
        optional: true

  '@radix-ui/react-context@1.1.0':
    resolution: {integrity: sha512-OKrckBy+sMEgYM/sMmqmErVn0kZqrHPJze+Ql3DzYsDDp0hl0L62nx/2122/Bvps1qz645jlcu2tD9lrRSdf8A==}
    peerDependencies:
      '@types/react': '*'
      react: ^16.8 || ^17.0 || ^18.0 || ^19.0 || ^19.0.0-rc
    peerDependenciesMeta:
      '@types/react':
        optional: true

  '@radix-ui/react-dialog@1.0.5':
    resolution: {integrity: sha512-GjWJX/AUpB703eEBanuBnIWdIXg6NvJFCXcNlSZk4xdszCdhrJgBoUd1cGk67vFO+WdA2pfI/plOpqz/5GUP6Q==}
    peerDependencies:
      '@types/react': '*'
      '@types/react-dom': '*'
      react: ^16.8 || ^17.0 || ^18.0
      react-dom: ^16.8 || ^17.0 || ^18.0
    peerDependenciesMeta:
      '@types/react':
        optional: true
      '@types/react-dom':
        optional: true

  '@radix-ui/react-dialog@1.1.1':
    resolution: {integrity: sha512-zysS+iU4YP3STKNS6USvFVqI4qqx8EpiwmT5TuCApVEBca+eRCbONi4EgzfNSuVnOXvC5UPHHMjs8RXO6DH9Bg==}
    peerDependencies:
      '@types/react': '*'
      '@types/react-dom': '*'
      react: ^16.8 || ^17.0 || ^18.0 || ^19.0 || ^19.0.0-rc
      react-dom: ^16.8 || ^17.0 || ^18.0 || ^19.0 || ^19.0.0-rc
    peerDependenciesMeta:
      '@types/react':
        optional: true
      '@types/react-dom':
        optional: true

  '@radix-ui/react-direction@1.1.0':
    resolution: {integrity: sha512-BUuBvgThEiAXh2DWu93XsT+a3aWrGqolGlqqw5VU1kG7p/ZH2cuDlM1sRLNnY3QcBS69UIz2mcKhMxDsdewhjg==}
    peerDependencies:
      '@types/react': '*'
      react: ^16.8 || ^17.0 || ^18.0 || ^19.0 || ^19.0.0-rc
    peerDependenciesMeta:
      '@types/react':
        optional: true

  '@radix-ui/react-dismissable-layer@1.0.5':
    resolution: {integrity: sha512-aJeDjQhywg9LBu2t/At58hCvr7pEm0o2Ke1x33B+MhjNmmZ17sy4KImo0KPLgsnc/zN7GPdce8Cnn0SWvwZO7g==}
    peerDependencies:
      '@types/react': '*'
      '@types/react-dom': '*'
      react: ^16.8 || ^17.0 || ^18.0
      react-dom: ^16.8 || ^17.0 || ^18.0
    peerDependenciesMeta:
      '@types/react':
        optional: true
      '@types/react-dom':
        optional: true

  '@radix-ui/react-dismissable-layer@1.1.0':
    resolution: {integrity: sha512-/UovfmmXGptwGcBQawLzvn2jOfM0t4z3/uKffoBlj724+n3FvBbZ7M0aaBOmkp6pqFYpO4yx8tSVJjx3Fl2jig==}
    peerDependencies:
      '@types/react': '*'
      '@types/react-dom': '*'
      react: ^16.8 || ^17.0 || ^18.0 || ^19.0 || ^19.0.0-rc
      react-dom: ^16.8 || ^17.0 || ^18.0 || ^19.0 || ^19.0.0-rc
    peerDependenciesMeta:
      '@types/react':
        optional: true
      '@types/react-dom':
        optional: true

  '@radix-ui/react-dropdown-menu@2.1.1':
    resolution: {integrity: sha512-y8E+x9fBq9qvteD2Zwa4397pUVhYsh9iq44b5RD5qu1GMJWBCBuVg1hMyItbc6+zH00TxGRqd9Iot4wzf3OoBQ==}
    peerDependencies:
      '@types/react': '*'
      '@types/react-dom': '*'
      react: ^16.8 || ^17.0 || ^18.0 || ^19.0 || ^19.0.0-rc
      react-dom: ^16.8 || ^17.0 || ^18.0 || ^19.0 || ^19.0.0-rc
    peerDependenciesMeta:
      '@types/react':
        optional: true
      '@types/react-dom':
        optional: true

  '@radix-ui/react-focus-guards@1.0.1':
    resolution: {integrity: sha512-Rect2dWbQ8waGzhMavsIbmSVCgYxkXLxxR3ZvCX79JOglzdEy4JXMb98lq4hPxUbLr77nP0UOGf4rcMU+s1pUA==}
    peerDependencies:
      '@types/react': '*'
      react: ^16.8 || ^17.0 || ^18.0
    peerDependenciesMeta:
      '@types/react':
        optional: true

  '@radix-ui/react-focus-guards@1.1.0':
    resolution: {integrity: sha512-w6XZNUPVv6xCpZUqb/yN9DL6auvpGX3C/ee6Hdi16v2UUy25HV2Q5bcflsiDyT/g5RwbPQ/GIT1vLkeRb+ITBw==}
    peerDependencies:
      '@types/react': '*'
      react: ^16.8 || ^17.0 || ^18.0 || ^19.0 || ^19.0.0-rc
    peerDependenciesMeta:
      '@types/react':
        optional: true

  '@radix-ui/react-focus-scope@1.0.4':
    resolution: {integrity: sha512-sL04Mgvf+FmyvZeYfNu1EPAaaxD+aw7cYeIB9L9Fvq8+urhltTRaEo5ysKOpHuKPclsZcSUMKlN05x4u+CINpA==}
    peerDependencies:
      '@types/react': '*'
      '@types/react-dom': '*'
      react: ^16.8 || ^17.0 || ^18.0
      react-dom: ^16.8 || ^17.0 || ^18.0
    peerDependenciesMeta:
      '@types/react':
        optional: true
      '@types/react-dom':
        optional: true

  '@radix-ui/react-focus-scope@1.1.0':
    resolution: {integrity: sha512-200UD8zylvEyL8Bx+z76RJnASR2gRMuxlgFCPAe/Q/679a/r0eK3MBVYMb7vZODZcffZBdob1EGnky78xmVvcA==}
    peerDependencies:
      '@types/react': '*'
      '@types/react-dom': '*'
      react: ^16.8 || ^17.0 || ^18.0 || ^19.0 || ^19.0.0-rc
      react-dom: ^16.8 || ^17.0 || ^18.0 || ^19.0 || ^19.0.0-rc
    peerDependenciesMeta:
      '@types/react':
        optional: true
      '@types/react-dom':
        optional: true

  '@radix-ui/react-hover-card@1.1.1':
    resolution: {integrity: sha512-IwzAOP97hQpDADYVKrEEHUH/b2LA+9MgB0LgdmnbFO2u/3M5hmEofjjr2M6CyzUblaAqJdFm6B7oFtU72DPXrA==}
    peerDependencies:
      '@types/react': '*'
      '@types/react-dom': '*'
      react: ^16.8 || ^17.0 || ^18.0 || ^19.0 || ^19.0.0-rc
      react-dom: ^16.8 || ^17.0 || ^18.0 || ^19.0 || ^19.0.0-rc
    peerDependenciesMeta:
      '@types/react':
        optional: true
      '@types/react-dom':
        optional: true

  '@radix-ui/react-icons@1.3.0':
    resolution: {integrity: sha512-jQxj/0LKgp+j9BiTXz3O3sgs26RNet2iLWmsPyRz2SIcR4q/4SbazXfnYwbAr+vLYKSfc7qxzyGQA1HLlYiuNw==}
    peerDependencies:
      react: ^16.x || ^17.x || ^18.x

  '@radix-ui/react-id@1.0.1':
    resolution: {integrity: sha512-tI7sT/kqYp8p96yGWY1OAnLHrqDgzHefRBKQ2YAkBS5ja7QLcZ9Z/uY7bEjPUatf8RomoXM8/1sMj1IJaE5UzQ==}
    peerDependencies:
      '@types/react': '*'
      react: ^16.8 || ^17.0 || ^18.0
    peerDependenciesMeta:
      '@types/react':
        optional: true

  '@radix-ui/react-id@1.1.0':
    resolution: {integrity: sha512-EJUrI8yYh7WOjNOqpoJaf1jlFIH2LvtgAl+YcFqNCa+4hj64ZXmPkAKOFs/ukjz3byN6bdb/AVUqHkI8/uWWMA==}
    peerDependencies:
      '@types/react': '*'
      react: ^16.8 || ^17.0 || ^18.0 || ^19.0 || ^19.0.0-rc
    peerDependenciesMeta:
      '@types/react':
        optional: true

  '@radix-ui/react-label@2.1.0':
    resolution: {integrity: sha512-peLblDlFw/ngk3UWq0VnYaOLy6agTZZ+MUO/WhVfm14vJGML+xH4FAl2XQGLqdefjNb7ApRg6Yn7U42ZhmYXdw==}
    peerDependencies:
      '@types/react': '*'
      '@types/react-dom': '*'
      react: ^16.8 || ^17.0 || ^18.0 || ^19.0 || ^19.0.0-rc
      react-dom: ^16.8 || ^17.0 || ^18.0 || ^19.0 || ^19.0.0-rc
    peerDependenciesMeta:
      '@types/react':
        optional: true
      '@types/react-dom':
        optional: true

  '@radix-ui/react-menu@2.1.1':
    resolution: {integrity: sha512-oa3mXRRVjHi6DZu/ghuzdylyjaMXLymx83irM7hTxutQbD+7IhPKdMdRHD26Rm+kHRrWcrUkkRPv5pd47a2xFQ==}
    peerDependencies:
      '@types/react': '*'
      '@types/react-dom': '*'
      react: ^16.8 || ^17.0 || ^18.0 || ^19.0 || ^19.0.0-rc
      react-dom: ^16.8 || ^17.0 || ^18.0 || ^19.0 || ^19.0.0-rc
    peerDependenciesMeta:
      '@types/react':
        optional: true
      '@types/react-dom':
        optional: true

  '@radix-ui/react-menubar@1.1.1':
    resolution: {integrity: sha512-V05Hryq/BE2m+rs8d5eLfrS0jmSWSDHEbG7jEyLA5D5J9jTvWj/o3v3xDN9YsOlH6QIkJgiaNDaP+S4T1rdykw==}
    peerDependencies:
      '@types/react': '*'
      '@types/react-dom': '*'
      react: ^16.8 || ^17.0 || ^18.0 || ^19.0 || ^19.0.0-rc
      react-dom: ^16.8 || ^17.0 || ^18.0 || ^19.0 || ^19.0.0-rc
    peerDependenciesMeta:
      '@types/react':
        optional: true
      '@types/react-dom':
        optional: true

  '@radix-ui/react-navigation-menu@1.2.0':
    resolution: {integrity: sha512-OQ8tcwAOR0DhPlSY3e4VMXeHiol7la4PPdJWhhwJiJA+NLX0SaCaonOkRnI3gCDHoZ7Fo7bb/G6q25fRM2Y+3Q==}
    peerDependencies:
      '@types/react': '*'
      '@types/react-dom': '*'
      react: ^16.8 || ^17.0 || ^18.0 || ^19.0 || ^19.0.0-rc
      react-dom: ^16.8 || ^17.0 || ^18.0 || ^19.0 || ^19.0.0-rc
    peerDependenciesMeta:
      '@types/react':
        optional: true
      '@types/react-dom':
        optional: true

  '@radix-ui/react-popover@1.1.1':
    resolution: {integrity: sha512-3y1A3isulwnWhvTTwmIreiB8CF4L+qRjZnK1wYLO7pplddzXKby/GnZ2M7OZY3qgnl6p9AodUIHRYGXNah8Y7g==}
    peerDependencies:
      '@types/react': '*'
      '@types/react-dom': '*'
      react: ^16.8 || ^17.0 || ^18.0 || ^19.0 || ^19.0.0-rc
      react-dom: ^16.8 || ^17.0 || ^18.0 || ^19.0 || ^19.0.0-rc
    peerDependenciesMeta:
      '@types/react':
        optional: true
      '@types/react-dom':
        optional: true

  '@radix-ui/react-popper@1.2.0':
    resolution: {integrity: sha512-ZnRMshKF43aBxVWPWvbj21+7TQCvhuULWJ4gNIKYpRlQt5xGRhLx66tMp8pya2UkGHTSlhpXwmjqltDYHhw7Vg==}
    peerDependencies:
      '@types/react': '*'
      '@types/react-dom': '*'
      react: ^16.8 || ^17.0 || ^18.0 || ^19.0 || ^19.0.0-rc
      react-dom: ^16.8 || ^17.0 || ^18.0 || ^19.0 || ^19.0.0-rc
    peerDependenciesMeta:
      '@types/react':
        optional: true
      '@types/react-dom':
        optional: true

  '@radix-ui/react-portal@1.0.4':
    resolution: {integrity: sha512-Qki+C/EuGUVCQTOTD5vzJzJuMUlewbzuKyUy+/iHM2uwGiru9gZeBJtHAPKAEkB5KWGi9mP/CHKcY0wt1aW45Q==}
    peerDependencies:
      '@types/react': '*'
      '@types/react-dom': '*'
      react: ^16.8 || ^17.0 || ^18.0
      react-dom: ^16.8 || ^17.0 || ^18.0
    peerDependenciesMeta:
      '@types/react':
        optional: true
      '@types/react-dom':
        optional: true

  '@radix-ui/react-portal@1.1.1':
    resolution: {integrity: sha512-A3UtLk85UtqhzFqtoC8Q0KvR2GbXF3mtPgACSazajqq6A41mEQgo53iPzY4i6BwDxlIFqWIhiQ2G729n+2aw/g==}
    peerDependencies:
      '@types/react': '*'
      '@types/react-dom': '*'
      react: ^16.8 || ^17.0 || ^18.0 || ^19.0 || ^19.0.0-rc
      react-dom: ^16.8 || ^17.0 || ^18.0 || ^19.0 || ^19.0.0-rc
    peerDependenciesMeta:
      '@types/react':
        optional: true
      '@types/react-dom':
        optional: true

  '@radix-ui/react-presence@1.0.1':
    resolution: {integrity: sha512-UXLW4UAbIY5ZjcvzjfRFo5gxva8QirC9hF7wRE4U5gz+TP0DbRk+//qyuAQ1McDxBt1xNMBTaciFGvEmJvAZCg==}
    peerDependencies:
      '@types/react': '*'
      '@types/react-dom': '*'
      react: ^16.8 || ^17.0 || ^18.0
      react-dom: ^16.8 || ^17.0 || ^18.0
    peerDependenciesMeta:
      '@types/react':
        optional: true
      '@types/react-dom':
        optional: true

  '@radix-ui/react-presence@1.1.0':
    resolution: {integrity: sha512-Gq6wuRN/asf9H/E/VzdKoUtT8GC9PQc9z40/vEr0VCJ4u5XvvhWIrSsCB6vD2/cH7ugTdSfYq9fLJCcM00acrQ==}
    peerDependencies:
      '@types/react': '*'
      '@types/react-dom': '*'
      react: ^16.8 || ^17.0 || ^18.0 || ^19.0 || ^19.0.0-rc
      react-dom: ^16.8 || ^17.0 || ^18.0 || ^19.0 || ^19.0.0-rc
    peerDependenciesMeta:
      '@types/react':
        optional: true
      '@types/react-dom':
        optional: true

  '@radix-ui/react-primitive@1.0.3':
    resolution: {integrity: sha512-yi58uVyoAcK/Nq1inRY56ZSjKypBNKTa/1mcL8qdl6oJeEaDbOldlzrGn7P6Q3Id5d+SYNGc5AJgc4vGhjs5+g==}
    peerDependencies:
      '@types/react': '*'
      '@types/react-dom': '*'
      react: ^16.8 || ^17.0 || ^18.0
      react-dom: ^16.8 || ^17.0 || ^18.0
    peerDependenciesMeta:
      '@types/react':
        optional: true
      '@types/react-dom':
        optional: true

  '@radix-ui/react-primitive@2.0.0':
    resolution: {integrity: sha512-ZSpFm0/uHa8zTvKBDjLFWLo8dkr4MBsiDLz0g3gMUwqgLHz9rTaRRGYDgvZPtBJgYCBKXkS9fzmoySgr8CO6Cw==}
    peerDependencies:
      '@types/react': '*'
      '@types/react-dom': '*'
      react: ^16.8 || ^17.0 || ^18.0 || ^19.0 || ^19.0.0-rc
      react-dom: ^16.8 || ^17.0 || ^18.0 || ^19.0 || ^19.0.0-rc
    peerDependenciesMeta:
      '@types/react':
        optional: true
      '@types/react-dom':
        optional: true

  '@radix-ui/react-progress@1.1.0':
    resolution: {integrity: sha512-aSzvnYpP725CROcxAOEBVZZSIQVQdHgBr2QQFKySsaD14u8dNT0batuXI+AAGDdAHfXH8rbnHmjYFqVJ21KkRg==}
    peerDependencies:
      '@types/react': '*'
      '@types/react-dom': '*'
      react: ^16.8 || ^17.0 || ^18.0 || ^19.0 || ^19.0.0-rc
      react-dom: ^16.8 || ^17.0 || ^18.0 || ^19.0 || ^19.0.0-rc
    peerDependenciesMeta:
      '@types/react':
        optional: true
      '@types/react-dom':
        optional: true

  '@radix-ui/react-radio-group@1.2.0':
    resolution: {integrity: sha512-yv+oiLaicYMBpqgfpSPw6q+RyXlLdIpQWDHZbUKURxe+nEh53hFXPPlfhfQQtYkS5MMK/5IWIa76SksleQZSzw==}
    peerDependencies:
      '@types/react': '*'
      '@types/react-dom': '*'
      react: ^16.8 || ^17.0 || ^18.0 || ^19.0 || ^19.0.0-rc
      react-dom: ^16.8 || ^17.0 || ^18.0 || ^19.0 || ^19.0.0-rc
    peerDependenciesMeta:
      '@types/react':
        optional: true
      '@types/react-dom':
        optional: true

  '@radix-ui/react-roving-focus@1.1.0':
    resolution: {integrity: sha512-EA6AMGeq9AEeQDeSH0aZgG198qkfHSbvWTf1HvoDmOB5bBG/qTxjYMWUKMnYiV6J/iP/J8MEFSuB2zRU2n7ODA==}
    peerDependencies:
      '@types/react': '*'
      '@types/react-dom': '*'
      react: ^16.8 || ^17.0 || ^18.0 || ^19.0 || ^19.0.0-rc
      react-dom: ^16.8 || ^17.0 || ^18.0 || ^19.0 || ^19.0.0-rc
    peerDependenciesMeta:
      '@types/react':
        optional: true
      '@types/react-dom':
        optional: true

  '@radix-ui/react-scroll-area@1.1.0':
    resolution: {integrity: sha512-9ArIZ9HWhsrfqS765h+GZuLoxaRHD/j0ZWOWilsCvYTpYJp8XwCqNG7Dt9Nu/TItKOdgLGkOPCodQvDc+UMwYg==}
    peerDependencies:
      '@types/react': '*'
      '@types/react-dom': '*'
      react: ^16.8 || ^17.0 || ^18.0 || ^19.0 || ^19.0.0-rc
      react-dom: ^16.8 || ^17.0 || ^18.0 || ^19.0 || ^19.0.0-rc
    peerDependenciesMeta:
      '@types/react':
        optional: true
      '@types/react-dom':
        optional: true

  '@radix-ui/react-select@2.1.1':
    resolution: {integrity: sha512-8iRDfyLtzxlprOo9IicnzvpsO1wNCkuwzzCM+Z5Rb5tNOpCdMvcc2AkzX0Fz+Tz9v6NJ5B/7EEgyZveo4FBRfQ==}
    peerDependencies:
      '@types/react': '*'
      '@types/react-dom': '*'
      react: ^16.8 || ^17.0 || ^18.0 || ^19.0 || ^19.0.0-rc
      react-dom: ^16.8 || ^17.0 || ^18.0 || ^19.0 || ^19.0.0-rc
    peerDependenciesMeta:
      '@types/react':
        optional: true
      '@types/react-dom':
        optional: true

  '@radix-ui/react-separator@1.1.0':
    resolution: {integrity: sha512-3uBAs+egzvJBDZAzvb/n4NxxOYpnspmWxO2u5NbZ8Y6FM/NdrGSF9bop3Cf6F6C71z1rTSn8KV0Fo2ZVd79lGA==}
    peerDependencies:
      '@types/react': '*'
      '@types/react-dom': '*'
      react: ^16.8 || ^17.0 || ^18.0 || ^19.0 || ^19.0.0-rc
      react-dom: ^16.8 || ^17.0 || ^18.0 || ^19.0 || ^19.0.0-rc
    peerDependenciesMeta:
      '@types/react':
        optional: true
      '@types/react-dom':
        optional: true

  '@radix-ui/react-slider@1.2.0':
    resolution: {integrity: sha512-dAHCDA4/ySXROEPaRtaMV5WHL8+JB/DbtyTbJjYkY0RXmKMO2Ln8DFZhywG5/mVQ4WqHDBc8smc14yPXPqZHYA==}
    peerDependencies:
      '@types/react': '*'
      '@types/react-dom': '*'
      react: ^16.8 || ^17.0 || ^18.0 || ^19.0 || ^19.0.0-rc
      react-dom: ^16.8 || ^17.0 || ^18.0 || ^19.0 || ^19.0.0-rc
    peerDependenciesMeta:
      '@types/react':
        optional: true
      '@types/react-dom':
        optional: true

  '@radix-ui/react-slot@1.0.2':
    resolution: {integrity: sha512-YeTpuq4deV+6DusvVUW4ivBgnkHwECUu0BiN43L5UCDFgdhsRUWAghhTF5MbvNTPzmiFOx90asDSUjWuCNapwg==}
    peerDependencies:
      '@types/react': '*'
      react: ^16.8 || ^17.0 || ^18.0
    peerDependenciesMeta:
      '@types/react':
        optional: true

  '@radix-ui/react-slot@1.1.0':
    resolution: {integrity: sha512-FUCf5XMfmW4dtYl69pdS4DbxKy8nj4M7SafBgPllysxmdachynNflAdp/gCsnYWNDnge6tI9onzMp5ARYc1KNw==}
    peerDependencies:
      '@types/react': '*'
      react: ^16.8 || ^17.0 || ^18.0 || ^19.0 || ^19.0.0-rc
    peerDependenciesMeta:
      '@types/react':
        optional: true

  '@radix-ui/react-switch@1.1.0':
    resolution: {integrity: sha512-OBzy5WAj641k0AOSpKQtreDMe+isX0MQJ1IVyF03ucdF3DunOnROVrjWs8zsXUxC3zfZ6JL9HFVCUlMghz9dJw==}
    peerDependencies:
      '@types/react': '*'
      '@types/react-dom': '*'
      react: ^16.8 || ^17.0 || ^18.0 || ^19.0 || ^19.0.0-rc
      react-dom: ^16.8 || ^17.0 || ^18.0 || ^19.0 || ^19.0.0-rc
    peerDependenciesMeta:
      '@types/react':
        optional: true
      '@types/react-dom':
        optional: true

  '@radix-ui/react-tabs@1.1.0':
    resolution: {integrity: sha512-bZgOKB/LtZIij75FSuPzyEti/XBhJH52ExgtdVqjCIh+Nx/FW+LhnbXtbCzIi34ccyMsyOja8T0thCzoHFXNKA==}
    peerDependencies:
      '@types/react': '*'
      '@types/react-dom': '*'
      react: ^16.8 || ^17.0 || ^18.0 || ^19.0 || ^19.0.0-rc
      react-dom: ^16.8 || ^17.0 || ^18.0 || ^19.0 || ^19.0.0-rc
    peerDependenciesMeta:
      '@types/react':
        optional: true
      '@types/react-dom':
        optional: true

  '@radix-ui/react-toast@1.2.1':
    resolution: {integrity: sha512-5trl7piMXcZiCq7MW6r8YYmu0bK5qDpTWz+FdEPdKyft2UixkspheYbjbrLXVN5NGKHFbOP7lm8eD0biiSqZqg==}
    peerDependencies:
      '@types/react': '*'
      '@types/react-dom': '*'
      react: ^16.8 || ^17.0 || ^18.0 || ^19.0 || ^19.0.0-rc
      react-dom: ^16.8 || ^17.0 || ^18.0 || ^19.0 || ^19.0.0-rc
    peerDependenciesMeta:
      '@types/react':
        optional: true
      '@types/react-dom':
        optional: true

  '@radix-ui/react-toggle-group@1.1.0':
    resolution: {integrity: sha512-PpTJV68dZU2oqqgq75Uzto5o/XfOVgkrJ9rulVmfTKxWp3HfUjHE6CP/WLRR4AzPX9HWxw7vFow2me85Yu+Naw==}
    peerDependencies:
      '@types/react': '*'
      '@types/react-dom': '*'
      react: ^16.8 || ^17.0 || ^18.0 || ^19.0 || ^19.0.0-rc
      react-dom: ^16.8 || ^17.0 || ^18.0 || ^19.0 || ^19.0.0-rc
    peerDependenciesMeta:
      '@types/react':
        optional: true
      '@types/react-dom':
        optional: true

  '@radix-ui/react-toggle@1.1.0':
    resolution: {integrity: sha512-gwoxaKZ0oJ4vIgzsfESBuSgJNdc0rv12VhHgcqN0TEJmmZixXG/2XpsLK8kzNWYcnaoRIEEQc0bEi3dIvdUpjw==}
    peerDependencies:
      '@types/react': '*'
      '@types/react-dom': '*'
      react: ^16.8 || ^17.0 || ^18.0 || ^19.0 || ^19.0.0-rc
      react-dom: ^16.8 || ^17.0 || ^18.0 || ^19.0 || ^19.0.0-rc
    peerDependenciesMeta:
      '@types/react':
        optional: true
      '@types/react-dom':
        optional: true

  '@radix-ui/react-tooltip@1.1.2':
    resolution: {integrity: sha512-9XRsLwe6Yb9B/tlnYCPVUd/TFS4J7HuOZW345DCeC6vKIxQGMZdx21RK4VoZauPD5frgkXTYVS5y90L+3YBn4w==}
    peerDependencies:
      '@types/react': '*'
      '@types/react-dom': '*'
      react: ^16.8 || ^17.0 || ^18.0 || ^19.0 || ^19.0.0-rc
      react-dom: ^16.8 || ^17.0 || ^18.0 || ^19.0 || ^19.0.0-rc
    peerDependenciesMeta:
      '@types/react':
        optional: true
      '@types/react-dom':
        optional: true

  '@radix-ui/react-use-callback-ref@1.0.1':
    resolution: {integrity: sha512-D94LjX4Sp0xJFVaoQOd3OO9k7tpBYNOXdVhkltUbGv2Qb9OXdrg/CpsjlZv7ia14Sylv398LswWBVVu5nqKzAQ==}
    peerDependencies:
      '@types/react': '*'
      react: ^16.8 || ^17.0 || ^18.0
    peerDependenciesMeta:
      '@types/react':
        optional: true

  '@radix-ui/react-use-callback-ref@1.1.0':
    resolution: {integrity: sha512-CasTfvsy+frcFkbXtSJ2Zu9JHpN8TYKxkgJGWbjiZhFivxaeW7rMeZt7QELGVLaYVfFMsKHjb7Ak0nMEe+2Vfw==}
    peerDependencies:
      '@types/react': '*'
      react: ^16.8 || ^17.0 || ^18.0 || ^19.0 || ^19.0.0-rc
    peerDependenciesMeta:
      '@types/react':
        optional: true

  '@radix-ui/react-use-controllable-state@1.0.1':
    resolution: {integrity: sha512-Svl5GY5FQeN758fWKrjM6Qb7asvXeiZltlT4U2gVfl8Gx5UAv2sMR0LWo8yhsIZh2oQ0eFdZ59aoOOMV7b47VA==}
    peerDependencies:
      '@types/react': '*'
      react: ^16.8 || ^17.0 || ^18.0
    peerDependenciesMeta:
      '@types/react':
        optional: true

  '@radix-ui/react-use-controllable-state@1.1.0':
    resolution: {integrity: sha512-MtfMVJiSr2NjzS0Aa90NPTnvTSg6C/JLCV7ma0W6+OMV78vd8OyRpID+Ng9LxzsPbLeuBnWBA1Nq30AtBIDChw==}
    peerDependencies:
      '@types/react': '*'
      react: ^16.8 || ^17.0 || ^18.0 || ^19.0 || ^19.0.0-rc
    peerDependenciesMeta:
      '@types/react':
        optional: true

  '@radix-ui/react-use-escape-keydown@1.0.3':
    resolution: {integrity: sha512-vyL82j40hcFicA+M4Ex7hVkB9vHgSse1ZWomAqV2Je3RleKGO5iM8KMOEtfoSB0PnIelMd2lATjTGMYqN5ylTg==}
    peerDependencies:
      '@types/react': '*'
      react: ^16.8 || ^17.0 || ^18.0
    peerDependenciesMeta:
      '@types/react':
        optional: true

  '@radix-ui/react-use-escape-keydown@1.1.0':
    resolution: {integrity: sha512-L7vwWlR1kTTQ3oh7g1O0CBF3YCyyTj8NmhLR+phShpyA50HCfBFKVJTpshm9PzLiKmehsrQzTYTpX9HvmC9rhw==}
    peerDependencies:
      '@types/react': '*'
      react: ^16.8 || ^17.0 || ^18.0 || ^19.0 || ^19.0.0-rc
    peerDependenciesMeta:
      '@types/react':
        optional: true

  '@radix-ui/react-use-layout-effect@1.0.1':
    resolution: {integrity: sha512-v/5RegiJWYdoCvMnITBkNNx6bCj20fiaJnWtRkU18yITptraXjffz5Qbn05uOiQnOvi+dbkznkoaMltz1GnszQ==}
    peerDependencies:
      '@types/react': '*'
      react: ^16.8 || ^17.0 || ^18.0
    peerDependenciesMeta:
      '@types/react':
        optional: true

  '@radix-ui/react-use-layout-effect@1.1.0':
    resolution: {integrity: sha512-+FPE0rOdziWSrH9athwI1R0HDVbWlEhd+FR+aSDk4uWGmSJ9Z54sdZVDQPZAinJhJXwfT+qnj969mCsT2gfm5w==}
    peerDependencies:
      '@types/react': '*'
      react: ^16.8 || ^17.0 || ^18.0 || ^19.0 || ^19.0.0-rc
    peerDependenciesMeta:
      '@types/react':
        optional: true

  '@radix-ui/react-use-previous@1.1.0':
    resolution: {integrity: sha512-Z/e78qg2YFnnXcW88A4JmTtm4ADckLno6F7OXotmkQfeuCVaKuYzqAATPhVzl3delXE7CxIV8shofPn3jPc5Og==}
    peerDependencies:
      '@types/react': '*'
      react: ^16.8 || ^17.0 || ^18.0 || ^19.0 || ^19.0.0-rc
    peerDependenciesMeta:
      '@types/react':
        optional: true

  '@radix-ui/react-use-rect@1.1.0':
    resolution: {integrity: sha512-0Fmkebhr6PiseyZlYAOtLS+nb7jLmpqTrJyv61Pe68MKYW6OWdRE2kI70TaYY27u7H0lajqM3hSMMLFq18Z7nQ==}
    peerDependencies:
      '@types/react': '*'
      react: ^16.8 || ^17.0 || ^18.0 || ^19.0 || ^19.0.0-rc
    peerDependenciesMeta:
      '@types/react':
        optional: true

  '@radix-ui/react-use-size@1.1.0':
    resolution: {integrity: sha512-XW3/vWuIXHa+2Uwcc2ABSfcCledmXhhQPlGbfcRXbiUQI5Icjcg19BGCZVKKInYbvUCut/ufbbLLPFC5cbb1hw==}
    peerDependencies:
      '@types/react': '*'
      react: ^16.8 || ^17.0 || ^18.0 || ^19.0 || ^19.0.0-rc
    peerDependenciesMeta:
      '@types/react':
        optional: true

  '@radix-ui/react-visually-hidden@1.1.0':
    resolution: {integrity: sha512-N8MDZqtgCgG5S3aV60INAB475osJousYpZ4cTJ2cFbMpdHS5Y6loLTH8LPtkj2QN0x93J30HT/M3qJXM0+lyeQ==}
    peerDependencies:
      '@types/react': '*'
      '@types/react-dom': '*'
      react: ^16.8 || ^17.0 || ^18.0 || ^19.0 || ^19.0.0-rc
      react-dom: ^16.8 || ^17.0 || ^18.0 || ^19.0 || ^19.0.0-rc
    peerDependenciesMeta:
      '@types/react':
        optional: true
      '@types/react-dom':
        optional: true

  '@radix-ui/rect@1.1.0':
    resolution: {integrity: sha512-A9+lCBZoaMJlVKcRBz2YByCG+Cp2t6nAnMnNba+XiWxnj6r4JUFqfsgwocMBZU9LPtdxC6wB56ySYpc7LQIoJg==}

  '@react-email/render@0.0.15':
    resolution: {integrity: sha512-/pT5dBu0y1mogrfEpc002rgRcXpbShK6PFtxTVU6LZZ+bccvZPgk67HKc01lxpa1eYGQgZ6I+VQ02GRnMDclTg==}
    engines: {node: '>=18.0.0'}

  '@rollup/rollup-android-arm-eabi@4.21.0':
    resolution: {integrity: sha512-WTWD8PfoSAJ+qL87lE7votj3syLavxunWhzCnx3XFxFiI/BA/r3X7MUM8dVrH8rb2r4AiO8jJsr3ZjdaftmnfA==}
    cpu: [arm]
    os: [android]

  '@rollup/rollup-android-arm64@4.21.0':
    resolution: {integrity: sha512-a1sR2zSK1B4eYkiZu17ZUZhmUQcKjk2/j9Me2IDjk1GHW7LB5Z35LEzj9iJch6gtUfsnvZs1ZNyDW2oZSThrkA==}
    cpu: [arm64]
    os: [android]

  '@rollup/rollup-darwin-arm64@4.21.0':
    resolution: {integrity: sha512-zOnKWLgDld/svhKO5PD9ozmL6roy5OQ5T4ThvdYZLpiOhEGY+dp2NwUmxK0Ld91LrbjrvtNAE0ERBwjqhZTRAA==}
    cpu: [arm64]
    os: [darwin]

  '@rollup/rollup-darwin-x64@4.21.0':
    resolution: {integrity: sha512-7doS8br0xAkg48SKE2QNtMSFPFUlRdw9+votl27MvT46vo44ATBmdZdGysOevNELmZlfd+NEa0UYOA8f01WSrg==}
    cpu: [x64]
    os: [darwin]

  '@rollup/rollup-linux-arm-gnueabihf@4.21.0':
    resolution: {integrity: sha512-pWJsfQjNWNGsoCq53KjMtwdJDmh/6NubwQcz52aEwLEuvx08bzcy6tOUuawAOncPnxz/3siRtd8hiQ32G1y8VA==}
    cpu: [arm]
    os: [linux]

  '@rollup/rollup-linux-arm-musleabihf@4.21.0':
    resolution: {integrity: sha512-efRIANsz3UHZrnZXuEvxS9LoCOWMGD1rweciD6uJQIx2myN3a8Im1FafZBzh7zk1RJ6oKcR16dU3UPldaKd83w==}
    cpu: [arm]
    os: [linux]

  '@rollup/rollup-linux-arm64-gnu@4.21.0':
    resolution: {integrity: sha512-ZrPhydkTVhyeGTW94WJ8pnl1uroqVHM3j3hjdquwAcWnmivjAwOYjTEAuEDeJvGX7xv3Z9GAvrBkEzCgHq9U1w==}
    cpu: [arm64]
    os: [linux]

  '@rollup/rollup-linux-arm64-musl@4.21.0':
    resolution: {integrity: sha512-cfaupqd+UEFeURmqNP2eEvXqgbSox/LHOyN9/d2pSdV8xTrjdg3NgOFJCtc1vQ/jEke1qD0IejbBfxleBPHnPw==}
    cpu: [arm64]
    os: [linux]

  '@rollup/rollup-linux-powerpc64le-gnu@4.21.0':
    resolution: {integrity: sha512-ZKPan1/RvAhrUylwBXC9t7B2hXdpb/ufeu22pG2psV7RN8roOfGurEghw1ySmX/CmDDHNTDDjY3lo9hRlgtaHg==}
    cpu: [ppc64]
    os: [linux]

  '@rollup/rollup-linux-riscv64-gnu@4.21.0':
    resolution: {integrity: sha512-H1eRaCwd5E8eS8leiS+o/NqMdljkcb1d6r2h4fKSsCXQilLKArq6WS7XBLDu80Yz+nMqHVFDquwcVrQmGr28rg==}
    cpu: [riscv64]
    os: [linux]

  '@rollup/rollup-linux-s390x-gnu@4.21.0':
    resolution: {integrity: sha512-zJ4hA+3b5tu8u7L58CCSI0A9N1vkfwPhWd/puGXwtZlsB5bTkwDNW/+JCU84+3QYmKpLi+XvHdmrlwUwDA6kqw==}
    cpu: [s390x]
    os: [linux]

  '@rollup/rollup-linux-x64-gnu@4.21.0':
    resolution: {integrity: sha512-e2hrvElFIh6kW/UNBQK/kzqMNY5mO+67YtEh9OA65RM5IJXYTWiXjX6fjIiPaqOkBthYF1EqgiZ6OXKcQsM0hg==}
    cpu: [x64]
    os: [linux]

  '@rollup/rollup-linux-x64-musl@4.21.0':
    resolution: {integrity: sha512-1vvmgDdUSebVGXWX2lIcgRebqfQSff0hMEkLJyakQ9JQUbLDkEaMsPTLOmyccyC6IJ/l3FZuJbmrBw/u0A0uCQ==}
    cpu: [x64]
    os: [linux]

  '@rollup/rollup-win32-arm64-msvc@4.21.0':
    resolution: {integrity: sha512-s5oFkZ/hFcrlAyBTONFY1TWndfyre1wOMwU+6KCpm/iatybvrRgmZVM+vCFwxmC5ZhdlgfE0N4XorsDpi7/4XQ==}
    cpu: [arm64]
    os: [win32]

  '@rollup/rollup-win32-ia32-msvc@4.21.0':
    resolution: {integrity: sha512-G9+TEqRnAA6nbpqyUqgTiopmnfgnMkR3kMukFBDsiyy23LZvUCpiUwjTRx6ezYCjJODXrh52rBR9oXvm+Fp5wg==}
    cpu: [ia32]
    os: [win32]

  '@rollup/rollup-win32-x64-msvc@4.21.0':
    resolution: {integrity: sha512-2jsCDZwtQvRhejHLfZ1JY6w6kEuEtfF9nzYsZxzSlNVKDX+DpsDJ+Rbjkm74nvg2rdx0gwBS+IMdvwJuq3S9pQ==}
    cpu: [x64]
    os: [win32]

  '@rushstack/eslint-patch@1.10.4':
    resolution: {integrity: sha512-WJgX9nzTqknM393q1QJDJmoW28kUfEnybeTfVNcNAPnIx210RXm2DiXiHzfNPJNIUUb1tJnz/l4QGtJ30PgWmA==}

  '@selderee/plugin-htmlparser2@0.11.0':
    resolution: {integrity: sha512-P33hHGdldxGabLFjPPpaTxVolMrzrcegejx+0GxjrIb9Zv48D8yAIA/QTDR2dFl7Uz7urX8aX6+5bCZslr+gWQ==}

  '@streamparser/json@0.0.6':
    resolution: {integrity: sha512-vL9EVn/v+OhZ+Wcs6O4iKE9EUpwHUqHmCtNUMWjqp+6dr85+XPOSGTEsqYNq1Vn04uk9SWlOVmx9J48ggJVT2Q==}

  '@swc/counter@0.1.3':
    resolution: {integrity: sha512-e2BR4lsJkkRlKZ/qCHPw9ZaSxc0MVUd7gtbtaB7aMvHeJVYe8sOB8DBZkP2DtISHGSku9sCK6T6cnY0CtXrOCQ==}

  '@swc/helpers@0.5.5':
    resolution: {integrity: sha512-KGYxvIOXcceOAbEk4bi/dVLEK9z8sZ0uBB3Il5b1rhfClSpcX0yfRO0KmTkqR2cnQDymwLB+25ZyMzICg/cm/A==}

  '@tailwindcss/typography@0.5.13':
    resolution: {integrity: sha512-ADGcJ8dX21dVVHIwTRgzrcunY6YY9uSlAHHGVKvkA+vLc5qLwEszvKts40lx7z0qc4clpjclwLeK5rVCV2P/uw==}
    peerDependencies:
      tailwindcss: '>=3.0.0 || insiders'

  '@tanstack/react-table@8.19.3':
    resolution: {integrity: sha512-MtgPZc4y+cCRtU16y1vh1myuyZ2OdkWgMEBzyjYsoMWMicKZGZvcDnub3Zwb6XF2pj9iRMvm1SO1n57lS0vXLw==}
    engines: {node: '>=12'}
    peerDependencies:
      react: '>=16.8'
      react-dom: '>=16.8'

  '@tanstack/table-core@8.19.3':
    resolution: {integrity: sha512-IqREj9ADoml9zCAouIG/5kCGoyIxPFdqdyoxis9FisXFi5vT+iYfEfLosq4xkU/iDbMcEuAj+X8dWRLvKYDNoQ==}
    engines: {node: '>=12'}

  '@testing-library/dom@10.4.0':
    resolution: {integrity: sha512-pemlzrSESWbdAloYml3bAJMEfNh1Z7EduzqPKprCH5S341frlpYnUEW0H72dLxa6IsYr+mPno20GiSm+h9dEdQ==}
    engines: {node: '>=18'}

  '@testing-library/react@16.0.0':
    resolution: {integrity: sha512-guuxUKRWQ+FgNX0h0NS0FIq3Q3uLtWVpBzcLOggmfMoUpgBnzBzvLLd4fbm6yS8ydJd94cIfY4yP9qUQjM2KwQ==}
    engines: {node: '>=18'}
    peerDependencies:
      '@testing-library/dom': ^10.0.0
      '@types/react': ^18.0.0
      '@types/react-dom': ^18.0.0
      react: ^18.0.0
      react-dom: ^18.0.0
    peerDependenciesMeta:
      '@types/react':
        optional: true
      '@types/react-dom':
        optional: true

  '@types/aria-query@5.0.4':
    resolution: {integrity: sha512-rfT93uj5s0PRL7EzccGMs3brplhcrghnDoV26NqKhCAS1hVo+WdNsPvE/yb6ilfr5hi2MEk6d5EWJTKdxg8jVw==}

  '@types/babel__core@7.20.5':
    resolution: {integrity: sha512-qoQprZvz5wQFJwMDqeseRXWv3rqMvhgpbXFfVyWhbx9X47POIA6i/+dXefEmZKoAgOaTdaIgNSMqMIU61yRyzA==}

  '@types/babel__generator@7.6.8':
    resolution: {integrity: sha512-ASsj+tpEDsEiFr1arWrlN6V3mdfjRMZt6LtK/Vp/kreFLnr5QH5+DhvD5nINYZXzwJvXeGq+05iUXcAzVrqWtw==}

  '@types/babel__template@7.4.4':
    resolution: {integrity: sha512-h/NUaSyG5EyxBIp8YRxo4RMe2/qQgvyowRwVMzhYhBCONbW8PUsg4lkFMrhgZhUe5z3L3MiLDuvyJ/CaPa2A8A==}

  '@types/babel__traverse@7.20.6':
    resolution: {integrity: sha512-r1bzfrm0tomOI8g1SzvCaQHo6Lcv6zu0EA+W2kHrt8dyrHQxGzBBL4kdkzIS+jBMV+EYcMAEAqXqYaLJq5rOZg==}

  '@types/cookie@0.6.0':
    resolution: {integrity: sha512-4Kh9a6B2bQciAhf7FSuMRRkUWecJgJu9nPnx3yzpsfXX/c50REIqpHY4C82bXP90qrLtXtkDxTZosYO3UpOwlA==}

  '@types/d3-array@3.2.1':
    resolution: {integrity: sha512-Y2Jn2idRrLzUfAKV2LyRImR+y4oa2AntrgID95SHJxuMUrkNXmanDSed71sRNZysveJVt1hLLemQZIady0FpEg==}

  '@types/d3-color@3.1.3':
    resolution: {integrity: sha512-iO90scth9WAbmgv7ogoq57O9YpKmFBbmoEoCHDB2xMBY0+/KVrqAaCDyCE16dUspeOvIxFFRI+0sEtqDqy2b4A==}

  '@types/d3-ease@3.0.2':
    resolution: {integrity: sha512-NcV1JjO5oDzoK26oMzbILE6HW7uVXOHLQvHshBUW4UMdZGfiY6v5BeQwh9a9tCzv+CeefZQHJt5SRgK154RtiA==}

  '@types/d3-interpolate@3.0.4':
    resolution: {integrity: sha512-mgLPETlrpVV1YRJIglr4Ez47g7Yxjl1lj7YKsiMCb27VJH9W8NVM6Bb9d8kkpG/uAQS5AmbA48q2IAolKKo1MA==}

  '@types/d3-path@3.1.0':
    resolution: {integrity: sha512-P2dlU/q51fkOc/Gfl3Ul9kicV7l+ra934qBFXCFhrZMOL6du1TM0pm1ThYvENukyOn5h9v+yMJ9Fn5JK4QozrQ==}

  '@types/d3-scale@4.0.8':
    resolution: {integrity: sha512-gkK1VVTr5iNiYJ7vWDI+yUFFlszhNMtVeneJ6lUTKPjprsvLLI9/tgEGiXJOnlINJA8FyA88gfnQsHbybVZrYQ==}

  '@types/d3-shape@3.1.6':
    resolution: {integrity: sha512-5KKk5aKGu2I+O6SONMYSNflgiP0WfZIQvVUMan50wHsLG1G94JlxEVnCpQARfTtzytuY0p/9PXXZb3I7giofIA==}

  '@types/d3-time@3.0.3':
    resolution: {integrity: sha512-2p6olUZ4w3s+07q3Tm2dbiMZy5pCDfYwtLXXHUnVzXgQlZ/OyPtUz6OL382BkOuGlLXqfT+wqv8Fw2v8/0geBw==}

  '@types/d3-timer@3.0.2':
    resolution: {integrity: sha512-Ps3T8E8dZDam6fUyNiMkekK3XUsaUEik+idO9/YjPtfj2qruF8tFBXS7XhtE4iIXBLxhmLjP3SXpLhVf21I9Lw==}

  '@types/estree@1.0.5':
    resolution: {integrity: sha512-/kYRxGDLWzHOB7q+wtSUQlFrtcdUccpfy+X+9iMBpHK8QLLhx2wIPYuS5DYtR9Wa/YlZAbIovy7qVdB1Aq6Lyw==}

  '@types/json2csv@5.0.7':
    resolution: {integrity: sha512-Ma25zw9G9GEBnX8b12R4EYvnFT6dBh8L3jwsN5EUFXa+fl2dqmbLDbNWN0XuQU3rSXdsbBeCYjI9uHU2PUBxhA==}

  '@types/json5@0.0.29':
    resolution: {integrity: sha512-dRLjCWHYg4oaA77cxO64oO+7JwCwnIzkZPdrrC71jQmQtlhM556pwKo5bUzqvZndkVbeFLIIi+9TC40JNF5hNQ==}

  '@types/node@20.14.11':
    resolution: {integrity: sha512-kprQpL8MMeszbz6ojB5/tU8PLN4kesnN8Gjzw349rDlNgsSzg90lAVj3llK99Dh7JON+t9AuscPPFW6mPbTnSA==}

  '@types/pg@8.11.6':
    resolution: {integrity: sha512-/2WmmBXHLsfRqzfHW7BNZ8SbYzE8OSk7i3WjFYvfgRHj7S1xj+16Je5fUKv3lVdVzk/zn9TXOqf+avFCFIE0yQ==}

  '@types/prop-types@15.7.12':
    resolution: {integrity: sha512-5zvhXYtRNRluoE/jAp4GVsSduVUzNWKkOZrCDBWYtE7biZywwdC2AcEzg+cSMLFRfVgeAFqpfNabiPjxFddV1Q==}

  '@types/react-dom@18.3.0':
    resolution: {integrity: sha512-EhwApuTmMBmXuFOikhQLIBUn6uFg81SwLMOAUgodJF14SOBOCMdU04gDoYi0WOJJHD144TL32z4yDqCW3dnkQg==}

  '@types/react@18.3.3':
    resolution: {integrity: sha512-hti/R0pS0q1/xx+TsI73XIqk26eBsISZ2R0wUijXIngRK9R/e7Xw/cXVxQK7R5JjW+SV4zGcn5hXjudkN/pLIw==}

  '@types/validator@13.12.0':
    resolution: {integrity: sha512-nH45Lk7oPIJ1RVOF6JgFI6Dy0QpHEzq4QecZhvguxYPDwT8c93prCMqAtiIttm39voZ+DDR+qkNnMpJmMBRqag==}

  '@typescript-eslint/parser@7.2.0':
    resolution: {integrity: sha512-5FKsVcHTk6TafQKQbuIVkXq58Fnbkd2wDL4LB7AURN7RUOu1utVP+G8+6u3ZhEroW3DF6hyo3ZEXxgKgp4KeCg==}
    engines: {node: ^16.0.0 || >=18.0.0}
    peerDependencies:
      eslint: ^8.56.0
      typescript: '*'
    peerDependenciesMeta:
      typescript:
        optional: true

  '@typescript-eslint/scope-manager@7.2.0':
    resolution: {integrity: sha512-Qh976RbQM/fYtjx9hs4XkayYujB/aPwglw2choHmf3zBjB4qOywWSdt9+KLRdHubGcoSwBnXUH2sR3hkyaERRg==}
    engines: {node: ^16.0.0 || >=18.0.0}

  '@typescript-eslint/types@7.2.0':
    resolution: {integrity: sha512-XFtUHPI/abFhm4cbCDc5Ykc8npOKBSJePY3a3s+lwumt7XWJuzP5cZcfZ610MIPHjQjNsOLlYK8ASPaNG8UiyA==}
    engines: {node: ^16.0.0 || >=18.0.0}

  '@typescript-eslint/typescript-estree@7.2.0':
    resolution: {integrity: sha512-cyxS5WQQCoBwSakpMrvMXuMDEbhOo9bNHHrNcEWis6XHx6KF518tkF1wBvKIn/tpq5ZpUYK7Bdklu8qY0MsFIA==}
    engines: {node: ^16.0.0 || >=18.0.0}
    peerDependencies:
      typescript: '*'
    peerDependenciesMeta:
      typescript:
        optional: true

  '@typescript-eslint/visitor-keys@7.2.0':
    resolution: {integrity: sha512-c6EIQRHhcpl6+tO8EMR+kjkkV+ugUNXOmeASA1rlzkd8EPIriavpWoiEz1HR/VLhbVIdhqnV6E7JZm00cBDx2A==}
    engines: {node: ^16.0.0 || >=18.0.0}

  '@ungap/structured-clone@1.2.0':
    resolution: {integrity: sha512-zuVdFrMJiuCDQUMCzQaD6KL28MjnqqN8XnAqiEq9PNm/hCPTSGfrXCOfwj1ow4LFb/tNymJPwsNbVePc1xFqrQ==}

  '@vercel/postgres@0.9.0':
    resolution: {integrity: sha512-WiI2g3+ce2g1u1gP41MoDj2DsMuQQ+us7vHobysRixKECGaLHpfTI7DuVZmHU087ozRAGr3GocSyqmWLLo+fig==}
    engines: {node: '>=14.6'}

  '@vitejs/plugin-react@4.3.1':
    resolution: {integrity: sha512-m/V2syj5CuVnaxcUJOQRel/Wr31FFXRFlnOoq1TVtkCxsY5veGMTEmpWHndrhB2U8ScHtCQB1e+4hWYExQc6Lg==}
    engines: {node: ^14.18.0 || >=16.0.0}
    peerDependencies:
      vite: ^4.2.0 || ^5.0.0

  '@vitest/expect@2.0.5':
    resolution: {integrity: sha512-yHZtwuP7JZivj65Gxoi8upUN2OzHTi3zVfjwdpu2WrvCZPLwsJ2Ey5ILIPccoW23dd/zQBlJ4/dhi7DWNyXCpA==}

  '@vitest/pretty-format@2.0.5':
    resolution: {integrity: sha512-h8k+1oWHfwTkyTkb9egzwNMfJAEx4veaPSnMeKbVSjp4euqGSbQlm5+6VHwTr7u4FJslVVsUG5nopCaAYdOmSQ==}

  '@vitest/runner@2.0.5':
    resolution: {integrity: sha512-TfRfZa6Bkk9ky4tW0z20WKXFEwwvWhRY+84CnSEtq4+3ZvDlJyY32oNTJtM7AW9ihW90tX/1Q78cb6FjoAs+ig==}

  '@vitest/snapshot@2.0.5':
    resolution: {integrity: sha512-SgCPUeDFLaM0mIUHfaArq8fD2WbaXG/zVXjRupthYfYGzc8ztbFbu6dUNOblBG7XLMR1kEhS/DNnfCZ2IhdDew==}

  '@vitest/spy@2.0.5':
    resolution: {integrity: sha512-c/jdthAhvJdpfVuaexSrnawxZz6pywlTPe84LUB2m/4t3rl2fTo9NFGBG4oWgaD+FTgDDV8hJ/nibT7IfH3JfA==}

  '@vitest/utils@2.0.5':
    resolution: {integrity: sha512-d8HKbqIcya+GR67mkZbrzhS5kKhtp8dQLcmRZLGTscGVg7yImT82cIrhtn2L8+VujWcy6KZweApgNmPsTAO/UQ==}

  abbrev@2.0.0:
    resolution: {integrity: sha512-6/mh1E2u2YgEsCHdY0Yx5oW+61gZU+1vXaoiHHrpKeuRNNgFvS+/jrwHiQhB5apAf5oB7UB7E19ol2R2LKH8hQ==}
    engines: {node: ^14.17.0 || ^16.13.0 || >=18.0.0}

  acorn-jsx@5.3.2:
    resolution: {integrity: sha512-rq9s+JNhf0IChjtDXxllJ7g41oZk5SlXtp0LHwyA5cejwn7vKmKp4pPri6YEePv2PU65sAsegbXtIinmDFDXgQ==}
    peerDependencies:
      acorn: ^6.0.0 || ^7.0.0 || ^8.0.0

  acorn@8.12.1:
    resolution: {integrity: sha512-tcpGyI9zbizT9JbV6oYE477V6mTlXvvi0T0G3SNIYE2apm/G5huBa1+K89VGeovbg+jycCrfhl3ADxErOuO6Jg==}
    engines: {node: '>=0.4.0'}
    hasBin: true

  agent-base@7.1.1:
    resolution: {integrity: sha512-H0TSyFNDMomMNJQBn8wFV5YC/2eJ+VXECwOadZJT554xP6cODZHPX3H9QMQECxvrgiSOP1pHjy1sMWQVYJOUOA==}
    engines: {node: '>= 14'}

  ajv@6.12.6:
    resolution: {integrity: sha512-j3fVLgvTo527anyYyJOGTYJbG+vnnQYvE0m5mmkc1TK+nxAppkCLMIL0aZ4dblVCNoGShhm+kzE4ZUykBoMg4g==}

  ansi-regex@5.0.1:
    resolution: {integrity: sha512-quJQXlTSUGL2LH9SUXo8VwsY4soanhgo6LNSm84E1LBcE8s3O0wpdiRzyR9z/ZZJMlMWv37qOOb9pdJlMUEKFQ==}
    engines: {node: '>=8'}

  ansi-regex@6.0.1:
    resolution: {integrity: sha512-n5M855fKb2SsfMIiFFoVrABHJC8QtHwVx+mHWP3QcEqBHYienj5dHSgjbxtC0WEZXYt4wcD6zrQElDPhFuZgfA==}
    engines: {node: '>=12'}

  ansi-styles@3.2.1:
    resolution: {integrity: sha512-VT0ZI6kZRdTh8YyJw3SMbYm/u+NqfsAxEpWO0Pf9sq8/e94WxxOpPKx9FR1FlyCtOVDNOQ+8ntlqFxiRc+r5qA==}
    engines: {node: '>=4'}

  ansi-styles@4.3.0:
    resolution: {integrity: sha512-zbB9rCJAT1rbjiVDb2hqKFHNYLxgtk8NURxZ3IZwD3F6NtxbXZQCnnSi1Lkx+IDohdPlFp222wVALIheZJQSEg==}
    engines: {node: '>=8'}

  ansi-styles@5.2.0:
    resolution: {integrity: sha512-Cxwpt2SfTzTtXcfOlzGEee8O+c+MmUgGrNiBcXnuWxuFJHe6a5Hz7qwhwe5OgaSYI0IJvkLqWX1ASG+cJOkEiA==}
    engines: {node: '>=10'}

  ansi-styles@6.2.1:
    resolution: {integrity: sha512-bN798gFfQX+viw3R7yrGWRqnrN2oRkEkUjjl4JNn4E8GxxbjtG3FbrEIIY3l8/hrwUwIeCZvi4QuOTP4MErVug==}
    engines: {node: '>=12'}

  any-promise@1.3.0:
    resolution: {integrity: sha512-7UvmKalWRt1wgjL1RrGxoSJW/0QZFIegpeGvZG9kjp8vrRu55XTHbwnqq2GpXm9uLbcuhxm3IqX9OB4MZR1b2A==}

  anymatch@3.1.3:
    resolution: {integrity: sha512-KMReFUr0B4t+D+OBkjR3KYqvocp2XaSzO55UcB6mgQMd3KbcE+mWTyvVV7D/zsdEbNnV6acZUutkiHQXvTr1Rw==}
    engines: {node: '>= 8'}

  arg@5.0.2:
    resolution: {integrity: sha512-PYjyFOLKQ9y57JvQ6QLo8dAgNqswh8M1RMJYdQduT6xbWSgK36P/Z/v+p888pM69jMMfS8Xd8F6I1kQ/I9HUGg==}

  argparse@2.0.1:
    resolution: {integrity: sha512-8+9WqebbFzpX9OR+Wa6O29asIogeRMzcGtAINdpMHHyAg10f05aSFVBbcEqGf/PXw1EjAZ+q2/bEBg3DvurK3Q==}

  aria-hidden@1.2.4:
    resolution: {integrity: sha512-y+CcFFwelSXpLZk/7fMB2mUbGtX9lKycf1MWJ7CaTIERyitVlyQx6C+sxcROU2BAJ24OiZyK+8wj2i8AlBoS3A==}
    engines: {node: '>=10'}

  aria-query@5.1.3:
    resolution: {integrity: sha512-R5iJ5lkuHybztUfuOAznmboyjWq8O6sqNqtK7CLOqdydi54VNbORp49mb14KbWgG1QD3JFO9hJdZ+y4KutfdOQ==}

  aria-query@5.3.0:
    resolution: {integrity: sha512-b0P0sZPKtyu8HkeRAfCq0IfURZK+SuwMjY1UXGBU27wpAiTwQAIlq56IbIO+ytk/JjS1fMR14ee5WBBfKi5J6A==}

  array-buffer-byte-length@1.0.1:
    resolution: {integrity: sha512-ahC5W1xgou+KTXix4sAO8Ki12Q+jf4i0+tmk3sC+zgcynshkHxzpXdImBehiUYKKKDwvfFiJl1tZt6ewscS1Mg==}
    engines: {node: '>= 0.4'}

  array-includes@3.1.8:
    resolution: {integrity: sha512-itaWrbYbqpGXkGhZPGUulwnhVf5Hpy1xiCFsGqyIGglbBxmG5vSjxQen3/WGOjPpNEv1RtBLKxbmVXm8HpJStQ==}
    engines: {node: '>= 0.4'}

  array-union@2.1.0:
    resolution: {integrity: sha512-HGyxoOTYUyCM6stUe6EJgnd4EoewAI7zMdfqO+kGjnlZmBDz/cR5pf8r/cR4Wq60sL/p0IkcjUEEPwS3GFrIyw==}
    engines: {node: '>=8'}

  array.prototype.findlast@1.2.5:
    resolution: {integrity: sha512-CVvd6FHg1Z3POpBLxO6E6zr+rSKEQ9L6rZHAaY7lLfhKsWYUBBOuMs0e9o24oopj6H+geRCX0YJ+TJLBK2eHyQ==}
    engines: {node: '>= 0.4'}

  array.prototype.findlastindex@1.2.5:
    resolution: {integrity: sha512-zfETvRFA8o7EiNn++N5f/kaCw221hrpGsDmcpndVupkPzEc1Wuf3VgC0qby1BbHs7f5DVYjgtEU2LLh5bqeGfQ==}
    engines: {node: '>= 0.4'}

  array.prototype.flat@1.3.2:
    resolution: {integrity: sha512-djYB+Zx2vLewY8RWlNCUdHjDXs2XOgm602S9E7P/UpHgfeHL00cRiIF+IN/G/aUJ7kGPb6yO/ErDI5V2s8iycA==}
    engines: {node: '>= 0.4'}

  array.prototype.flatmap@1.3.2:
    resolution: {integrity: sha512-Ewyx0c9PmpcsByhSW4r+9zDU7sGjFc86qf/kKtuSCRdhfbk0SNLLkaT5qvcHnRGgc5NP/ly/y+qkXkqONX54CQ==}
    engines: {node: '>= 0.4'}

  array.prototype.tosorted@1.1.4:
    resolution: {integrity: sha512-p6Fx8B7b7ZhL/gmUsAy0D15WhvDccw3mnGNbZpi3pmeJdxtWsj2jEaI4Y6oo3XiHfzuSgPwKc04MYt6KgvC/wA==}
    engines: {node: '>= 0.4'}

  arraybuffer.prototype.slice@1.0.3:
    resolution: {integrity: sha512-bMxMKAjg13EBSVscxTaYA4mRc5t1UAXa2kXiGTNfZ079HIWXEkKmkgFrh/nJqamaLSrXO5H4WFFkPEaLJWbs3A==}
    engines: {node: '>= 0.4'}

  assertion-error@2.0.1:
    resolution: {integrity: sha512-Izi8RQcffqCeNVgFigKli1ssklIbpHnCYc6AknXGYoB6grJqyeby7jv12JUQgmTAnIDnbck1uxksT4dzN3PWBA==}
    engines: {node: '>=12'}

  ast-types-flow@0.0.8:
    resolution: {integrity: sha512-OH/2E5Fg20h2aPrbe+QL8JZQFko0YZaF+j4mnQ7BGhfavO7OpSLa8a0y9sBwomHdSbkhTS8TQNayBfnW5DwbvQ==}

  asynckit@0.4.0:
    resolution: {integrity: sha512-Oei9OH4tRh0YqU3GxhX79dM/mwVgvbZJaSNaRk+bshkj0S5cfHcgYakreBjrHwatXKbz+IoIdYLxrKim2MjW0Q==}

  autoprefixer@10.4.19:
    resolution: {integrity: sha512-BaENR2+zBZ8xXhM4pUaKUxlVdxZ0EZhjvbopwnXmxRUfqDmwSpC2lAi/QXvx7NRdPCo1WKEcEF6mV64si1z4Ew==}
    engines: {node: ^10 || ^12 || >=14}
    hasBin: true
    peerDependencies:
      postcss: ^8.1.0

  available-typed-arrays@1.0.7:
    resolution: {integrity: sha512-wvUjBtSGN7+7SjNpq/9M2Tg350UZD3q62IFZLbRAR1bSMlCo1ZaeW+BJ+D090e4hIIZLBcTDWe4Mh4jvUDajzQ==}
    engines: {node: '>= 0.4'}

  axe-core@4.10.0:
    resolution: {integrity: sha512-Mr2ZakwQ7XUAjp7pAwQWRhhK8mQQ6JAaNWSjmjxil0R8BPioMtQsTLOolGYkji1rcL++3dCqZA3zWqpT+9Ew6g==}
    engines: {node: '>=4'}

  axobject-query@3.1.1:
    resolution: {integrity: sha512-goKlv8DZrK9hUh975fnHzhNIO4jUnFCfv/dszV5VwUGDFjI6vQ2VwoyjYjYNEbBE8AH87TduWP5uyDR1D+Iteg==}

  balanced-match@1.0.2:
    resolution: {integrity: sha512-3oSeUO0TMV67hN1AmbXsK4yaqU7tjiHlbxRDZOpH0KW9+CeX4bRAaX0Anxt0tx2MrpRpWwQaPwIlISEJhYU5Pw==}

  binary-extensions@2.3.0:
    resolution: {integrity: sha512-Ceh+7ox5qe7LJuLHoY0feh3pHuUDHAcRUeyL2VYghZwfpkNIy/+8Ocg0a3UuSoYzavmylwuLWQOf3hl0jjMMIw==}
    engines: {node: '>=8'}

  brace-expansion@1.1.11:
    resolution: {integrity: sha512-iCuPHDFgrHX7H2vEI/5xpz07zSHB00TpugqhmYtVmMO6518mCuRMoOYFldEBl0g187ufozdaHgWKcYFb61qGiA==}

  brace-expansion@2.0.1:
    resolution: {integrity: sha512-XnAIvQ8eM+kC6aULx6wuQiwVsnzsi9d3WxzV3FpWTGA19F621kwdbsAcFKXgKUHZWsy+mY6iL1sHTxWEFCytDA==}

  braces@3.0.3:
    resolution: {integrity: sha512-yQbXgO/OSZVD2IsiLlro+7Hf6Q18EJrKSEsdoMzKePKXct3gvD8oLcOQdIzGupr5Fj+EDe8gO/lxc1BzfMpxvA==}
    engines: {node: '>=8'}

  browserslist@4.23.2:
    resolution: {integrity: sha512-qkqSyistMYdxAcw+CzbZwlBy8AGmS/eEWs+sEV5TnLRGDOL+C5M2EnH6tlZyg0YoAxGJAFKh61En9BR941GnHA==}
    engines: {node: ^6 || ^7 || ^8 || ^9 || ^10 || ^11 || ^12 || >=13.7}
    hasBin: true

  buffer-from@1.1.2:
    resolution: {integrity: sha512-E+XQCRwSbaaiChtv6k6Dwgc+bx+Bs6vuKJHHl5kox/BaKbhiXzqQOwK4cO22yElGp2OCmjwVhT3HmxgyPGnJfQ==}

  bufferutil@4.0.8:
    resolution: {integrity: sha512-4T53u4PdgsXqKaIctwF8ifXlRTTmEPJ8iEPWFdGZvcf7sbwYo6FKFEX9eNNAnzFZ7EzJAQ3CJeOtCRA4rDp7Pw==}
    engines: {node: '>=6.14.2'}

  busboy@1.6.0:
    resolution: {integrity: sha512-8SFQbg/0hQ9xy3UNTB0YEnsNBbWfhf7RtnzpL7TkBiTBRfrQ9Fxcnz7VJsleJpyp6rVLvXiuORqjlHi5q+PYuA==}
    engines: {node: '>=10.16.0'}

  cac@6.7.14:
    resolution: {integrity: sha512-b6Ilus+c3RrdDk+JhLKUAQfzzgLEPy6wcXqS7f/xe1EETvsDP6GORG7SFuOs6cID5YkqchW/LXZbX5bc8j7ZcQ==}
    engines: {node: '>=8'}

  call-bind@1.0.7:
    resolution: {integrity: sha512-GHTSNSYICQ7scH7sZ+M2rFopRoLh8t2bLSW6BbgrtLsahOIB5iyAVJf9GjWK3cYTDaMj4XdBpM1cA6pIS0Kv2w==}
    engines: {node: '>= 0.4'}

  callsites@3.1.0:
    resolution: {integrity: sha512-P8BjAsXvZS+VIDUI11hHCQEv74YT67YUi5JJFNWIqL235sBmjX4+qx9Muvls5ivyNENctx46xQLQ3aTuE7ssaQ==}
    engines: {node: '>=6'}

  camelcase-css@2.0.1:
    resolution: {integrity: sha512-QOSvevhslijgYwRx6Rv7zKdMF8lbRmx+uQGx2+vDc+KI/eBnsy9kit5aj23AgGu3pa4t9AgwbnXWqS+iOY+2aA==}
    engines: {node: '>= 6'}

  caniuse-lite@1.0.30001642:
    resolution: {integrity: sha512-3XQ0DoRgLijXJErLSl+bLnJ+Et4KqV1PY6JJBGAFlsNsz31zeAIncyeZfLCabHK/jtSh+671RM9YMldxjUPZtA==}

  caniuse-lite@1.0.30001653:
    resolution: {integrity: sha512-XGWQVB8wFQ2+9NZwZ10GxTYC5hk0Fa+q8cSkr0tgvMhYhMHP/QC+WTgrePMDBWiWc/pV+1ik82Al20XOK25Gcw==}

  chai@5.1.1:
    resolution: {integrity: sha512-pT1ZgP8rPNqUgieVaEY+ryQr6Q4HXNg8Ei9UnLUrjN4IA7dvQC5JB+/kxVcPNDHyBcc/26CXPkbNzq3qwrOEKA==}
    engines: {node: '>=12'}

  chalk@2.4.2:
    resolution: {integrity: sha512-Mti+f9lpJNcwF4tWV8/OrTTtF1gZi+f8FqlyAdouralcFWFQWF2+NgCHShjkCb+IFBLq9buZwE1xckQU4peSuQ==}
    engines: {node: '>=4'}

  chalk@4.1.2:
    resolution: {integrity: sha512-oKnbhFyRIXpUuez8iBMmyEa4nbj4IOQyuhc/wy9kY7/WVPcwIO9VA668Pu8RkO7+0G76SLROeyw9CpQ061i4mA==}
    engines: {node: '>=10'}

  check-error@2.1.1:
    resolution: {integrity: sha512-OAlb+T7V4Op9OwdkjmguYRqncdlx5JiofwOAUkmTF+jNdHwzTaTs4sRAGpzLF3oOz5xAyDGrPgeIDFQmDOTiJw==}
    engines: {node: '>= 16'}

  chokidar@3.6.0:
    resolution: {integrity: sha512-7VT13fmjotKpGipCW9JEQAusEPE+Ei8nl6/g4FBAmIm0GOOLMua9NDDo/DWp0ZAxCr3cPq5ZpBqmPAQgDda2Pw==}
    engines: {node: '>= 8.10.0'}

  class-variance-authority@0.7.0:
    resolution: {integrity: sha512-jFI8IQw4hczaL4ALINxqLEXQbWcNjoSkloa4IaufXCJr6QawJyw7tuRysRsrE8w2p/4gGaxKIt/hX3qz/IbD1A==}

  client-only@0.0.1:
    resolution: {integrity: sha512-IV3Ou0jSMzZrd3pZ48nLkT9DA7Ag1pnPzaiQhpW7c3RbcqqzvzzVu+L8gfqMp/8IM2MQtSiqaCxrrcfu8I8rMA==}

  clsx@2.0.0:
    resolution: {integrity: sha512-rQ1+kcj+ttHG0MKVGBUXwayCCF1oh39BF5COIpRzuCEv8Mwjv0XucrI2ExNTOn9IlLifGClWQcU9BrZORvtw6Q==}
    engines: {node: '>=6'}

  clsx@2.1.1:
    resolution: {integrity: sha512-eYm0QWBtUrBWZWG0d386OGAw16Z995PiOVo2B7bjWSbHedGl5e0ZWaq65kOGgUSNesEIDkB9ISbTg/JK9dhCZA==}
    engines: {node: '>=6'}

  cmdk@1.0.0:
    resolution: {integrity: sha512-gDzVf0a09TvoJ5jnuPvygTB77+XdOSwEmJ88L6XPFPlv7T3RxbP9jgenfylrAMD0+Le1aO0nVjQUzl2g+vjz5Q==}
    peerDependencies:
      react: ^18.0.0
      react-dom: ^18.0.0

  color-convert@1.9.3:
    resolution: {integrity: sha512-QfAUtd+vFdAtFQcC8CCyYt1fYWxSqAiK2cSD6zDB8N3cpsEBAvRxp9zOGg6G/SHHJYAT88/az/IuDGALsNVbGg==}

  color-convert@2.0.1:
    resolution: {integrity: sha512-RRECPsj7iu/xb5oKYcsFHSppFNnsj/52OVTRKb4zP5onXwVF3zVmmToNcOfGC+CRDpfK/U584fMg38ZHCaElKQ==}
    engines: {node: '>=7.0.0'}

  color-name@1.1.3:
    resolution: {integrity: sha512-72fSenhMw2HZMTVHeCA9KCmpEIbzWiQsjN+BHcBbS9vr1mtt+vJjPdksIBNUmKAW8TFUDPJK5SUU3QhE9NEXDw==}

  color-name@1.1.4:
    resolution: {integrity: sha512-dOy+3AuW3a2wNbZHIuMZpTcgjGuLU/uBL/ubcZF9OXbDo8ff4O8yVp5Bf0efS8uEoYo5q4Fx7dY9OgQGXgAsQA==}

  combined-stream@1.0.8:
    resolution: {integrity: sha512-FQN4MRfuJeHf7cBbBMJFXhKSDq+2kAArBlmRBvcvFE5BB1HZKXtSFASDhdlz9zOYwxh8lDdnvmMOe/+5cdoEdg==}
    engines: {node: '>= 0.8'}

  commander@10.0.1:
    resolution: {integrity: sha512-y4Mg2tXshplEbSGzx7amzPwKKOCGuoSRP/CjEdwwk0FOGlUbq6lKuoyDZTNZkmxHdJtp54hdfY/JUrdL7Xfdug==}
    engines: {node: '>=14'}

  commander@4.1.1:
    resolution: {integrity: sha512-NOKm8xhkzAjzFx8B2v5OAHT+u5pRQc2UCa2Vq9jYL/31o2wi9mxBA7LIFs3sV5VSC49z6pEhfbMULvShKj26WA==}
    engines: {node: '>= 6'}

  commander@6.2.1:
    resolution: {integrity: sha512-U7VdrJFnJgo4xjrHpTzu0yrHPGImdsmD95ZlgYSEajAn2JKzDhDTPG9kBTefmObL2w/ngeZnilk+OV9CG3d7UA==}
    engines: {node: '>= 6'}

  concat-map@0.0.1:
    resolution: {integrity: sha512-/Srv4dswyQNBfohGpz9o6Yb3Gz3SrUDqBH5rTuhGR7ahtlbYKnVxw2bCFMRljaA7EXHaXZ8wsHdodFvbkhKmqg==}

  config-chain@1.1.13:
    resolution: {integrity: sha512-qj+f8APARXHrM0hraqXYb2/bOVSV4PvJQlNZ/DVj0QrmNM2q2euizkeuVckQ57J+W0mRH6Hvi+k50M4Jul2VRQ==}

  convert-source-map@2.0.0:
    resolution: {integrity: sha512-Kvp459HrV2FEJ1CAsi1Ku+MY3kasH19TFykTz2xWmMeq6bk2NU3XXvfJ+Q61m0xktWwt+1HSYf3JZsTms3aRJg==}

  cookie@0.6.0:
    resolution: {integrity: sha512-U71cyTamuh1CRNCfpGY6to28lxvNwPG4Guz/EVjgf3Jmzv0vlDp1atT9eS5dDjMYHucpHbWns6Lwf3BKz6svdw==}
    engines: {node: '>= 0.6'}

  cross-spawn@7.0.3:
    resolution: {integrity: sha512-iRDPJKUPVEND7dHPO8rkbOnPpyDygcDFtWjpeWNCgy8WP2rXcxXL8TskReQl6OrB2G7+UJrags1q15Fudc7G6w==}
    engines: {node: '>= 8'}

  cssesc@3.0.0:
    resolution: {integrity: sha512-/Tb/JcjK111nNScGob5MNtsntNM1aCNUDipB/TkwZFhyDrrE47SOx/18wF2bbjgc3ZzCSKW1T5nt5EbFoAz/Vg==}
    engines: {node: '>=4'}
    hasBin: true

  cssstyle@4.0.1:
    resolution: {integrity: sha512-8ZYiJ3A/3OkDd093CBT/0UKDWry7ak4BdPTFP2+QEP7cmhouyq/Up709ASSj2cK02BbZiMgk7kYjZNS4QP5qrQ==}
    engines: {node: '>=18'}

  csstype@3.1.3:
    resolution: {integrity: sha512-M1uQkMl8rQK/szD0LNhtqxIPLpimGm8sOBwU7lLnCpSbTyY3yeU1Vc7l4KT5zT4s/yOxHH5O7tIuuLOCnLADRw==}

  d3-array@3.2.4:
    resolution: {integrity: sha512-tdQAmyA18i4J7wprpYq8ClcxZy3SC31QMeByyCFyRt7BVHdREQZ5lpzoe5mFEYZUWe+oq8HBvk9JjpibyEV4Jg==}
    engines: {node: '>=12'}

  d3-color@3.1.0:
    resolution: {integrity: sha512-zg/chbXyeBtMQ1LbD/WSoW2DpC3I0mpmPdW+ynRTj/x2DAWYrIY7qeZIHidozwV24m4iavr15lNwIwLxRmOxhA==}
    engines: {node: '>=12'}

  d3-ease@3.0.1:
    resolution: {integrity: sha512-wR/XK3D3XcLIZwpbvQwQ5fK+8Ykds1ip7A2Txe0yxncXSdq1L9skcG7blcedkOX+ZcgxGAmLX1FrRGbADwzi0w==}
    engines: {node: '>=12'}

  d3-format@3.1.0:
    resolution: {integrity: sha512-YyUI6AEuY/Wpt8KWLgZHsIU86atmikuoOmCfommt0LYHiQSPjvX2AcFc38PX0CBpr2RCyZhjex+NS/LPOv6YqA==}
    engines: {node: '>=12'}

  d3-interpolate@3.0.1:
    resolution: {integrity: sha512-3bYs1rOD33uo8aqJfKP3JWPAibgw8Zm2+L9vBKEHJ2Rg+viTR7o5Mmv5mZcieN+FRYaAOWX5SJATX6k1PWz72g==}
    engines: {node: '>=12'}

  d3-path@3.1.0:
    resolution: {integrity: sha512-p3KP5HCf/bvjBSSKuXid6Zqijx7wIfNW+J/maPs+iwR35at5JCbLUT0LzF1cnjbCHWhqzQTIN2Jpe8pRebIEFQ==}
    engines: {node: '>=12'}

  d3-scale@4.0.2:
    resolution: {integrity: sha512-GZW464g1SH7ag3Y7hXjf8RoUuAFIqklOAq3MRl4OaWabTFJY9PN/E1YklhXLh+OQ3fM9yS2nOkCoS+WLZ6kvxQ==}
    engines: {node: '>=12'}

  d3-shape@3.2.0:
    resolution: {integrity: sha512-SaLBuwGm3MOViRq2ABk3eLoxwZELpH6zhl3FbAoJ7Vm1gofKx6El1Ib5z23NUEhF9AsGl7y+dzLe5Cw2AArGTA==}
    engines: {node: '>=12'}

  d3-time-format@4.1.0:
    resolution: {integrity: sha512-dJxPBlzC7NugB2PDLwo9Q8JiTR3M3e4/XANkreKSUxF8vvXKqm1Yfq4Q5dl8budlunRVlUUaDUgFt7eA8D6NLg==}
    engines: {node: '>=12'}

  d3-time@3.1.0:
    resolution: {integrity: sha512-VqKjzBLejbSMT4IgbmVgDjpkYrNWUYJnbCGo874u7MMKIWsILRX+OpX/gTk8MqjpT1A/c6HY2dCA77ZN0lkQ2Q==}
    engines: {node: '>=12'}

  d3-timer@3.0.1:
    resolution: {integrity: sha512-ndfJ/JxxMd3nw31uyKoY2naivF+r29V+Lc0svZxe1JvvIRmi8hUsrMvdOwgS1o6uBHmiz91geQ0ylPP0aj1VUA==}
    engines: {node: '>=12'}

  damerau-levenshtein@1.0.8:
    resolution: {integrity: sha512-sdQSFB7+llfUcQHUQO3+B8ERRj0Oa4w9POWMI/puGtuf7gFywGmkaLCElnudfTiKZV+NvHqL0ifzdrI8Ro7ESA==}

  data-urls@5.0.0:
    resolution: {integrity: sha512-ZYP5VBHshaDAiVZxjbRVcFJpc+4xGgT0bK3vzy1HLN8jTO975HEbuYzZJcHoQEY5K1a0z8YayJkyVETa08eNTg==}
    engines: {node: '>=18'}

  data-view-buffer@1.0.1:
    resolution: {integrity: sha512-0lht7OugA5x3iJLOWFhWK/5ehONdprk0ISXqVFn/NFrDu+cuc8iADFrGQz5BnRK7LLU3JmkbXSxaqX+/mXYtUA==}
    engines: {node: '>= 0.4'}

  data-view-byte-length@1.0.1:
    resolution: {integrity: sha512-4J7wRJD3ABAzr8wP+OcIcqq2dlUKp4DVflx++hs5h5ZKydWMI6/D/fAot+yh6g2tHh8fLFTvNOaVN357NvSrOQ==}
    engines: {node: '>= 0.4'}

  data-view-byte-offset@1.0.0:
    resolution: {integrity: sha512-t/Ygsytq+R995EJ5PZlD4Cu56sWa8InXySaViRzw9apusqsOO2bQP+SbYzAhR0pFKoB+43lYy8rWban9JSuXnA==}
    engines: {node: '>= 0.4'}

  date-fns@3.6.0:
    resolution: {integrity: sha512-fRHTG8g/Gif+kSh50gaGEdToemgfj74aRX3swtiouboip5JDLAyDE9F11nHMIcvOaXeOC6D7SpNhi7uFyB7Uww==}

  debug@3.2.7:
    resolution: {integrity: sha512-CFjzYYAi4ThfiQvizrFQevTTXHtnCqWfe7x1AhgEscTz6ZbLbfoLRLPugTQyBth6f8ZERVUSyWHFD/7Wu4t1XQ==}
    peerDependencies:
      supports-color: '*'
    peerDependenciesMeta:
      supports-color:
        optional: true

  debug@4.3.5:
    resolution: {integrity: sha512-pt0bNEmneDIvdL1Xsd9oDQ/wrQRkXDT4AUWlNZNPKvW5x/jyO9VFXkJUP07vQ2upmw5PlaITaPKc31jK13V+jg==}
    engines: {node: '>=6.0'}
    peerDependencies:
      supports-color: '*'
    peerDependenciesMeta:
      supports-color:
        optional: true

  debug@4.3.6:
    resolution: {integrity: sha512-O/09Bd4Z1fBrU4VzkhFqVgpPzaGbw6Sm9FEkBT1A/YBXQFGuuSxa1dN2nxgxS34JmKXqYx8CZAwEVoJFImUXIg==}
    engines: {node: '>=6.0'}
    peerDependencies:
      supports-color: '*'
    peerDependenciesMeta:
      supports-color:
        optional: true

  decimal.js-light@2.5.1:
    resolution: {integrity: sha512-qIMFpTMZmny+MMIitAB6D7iVPEorVw6YQRWkvarTkT4tBeSLLiHzcwj6q0MmYSFCiVpiqPJTJEYIrpcPzVEIvg==}

  decimal.js@10.4.3:
    resolution: {integrity: sha512-VBBaLc1MgL5XpzgIP7ny5Z6Nx3UrRkIViUkPUdtl9aya5amy3De1gsUUSB1g3+3sExYNjCAsAznmukyxCb1GRA==}

  deep-eql@5.0.2:
    resolution: {integrity: sha512-h5k/5U50IJJFpzfL6nO9jaaumfjO/f2NjK/oYB2Djzm4p9L+3T9qWpZqZ2hAbLPuuYq9wrU08WQyBTL5GbPk5Q==}
    engines: {node: '>=6'}

  deep-equal@2.2.3:
    resolution: {integrity: sha512-ZIwpnevOurS8bpT4192sqAowWM76JDKSHYzMLty3BZGSswgq6pBaH3DhCSW5xVAZICZyKdOBPjwww5wfgT/6PA==}
    engines: {node: '>= 0.4'}

  deep-is@0.1.4:
    resolution: {integrity: sha512-oIPzksmTg4/MriiaYGO+okXDT7ztn/w3Eptv/+gSIdMdKsJo0u4CfYNFJPy+4SKMuCqGw2wxnA+URMg3t8a/bQ==}

  deepmerge@4.3.1:
    resolution: {integrity: sha512-3sUqbMEc77XqpdNO7FRyRog+eW3ph+GYCbj+rK+uYyRMuwsVy0rMiVtPn+QJlKFvWP/1PYpapqYn0Me2knFn+A==}
    engines: {node: '>=0.10.0'}

  define-data-property@1.1.4:
    resolution: {integrity: sha512-rBMvIzlpA8v6E+SJZoo++HAYqsLrkg7MSfIinMPFhmkorw7X+dOXVJQs+QT69zGkzMyfDnIMN2Wid1+NbL3T+A==}
    engines: {node: '>= 0.4'}

  define-properties@1.2.1:
    resolution: {integrity: sha512-8QmQKqEASLd5nx0U1B1okLElbUuuttJ/AnYmRXbbbGDWh6uS208EjD4Xqq/I9wK7u0v6O08XhTWnt5XtEbR6Dg==}
    engines: {node: '>= 0.4'}

  delayed-stream@1.0.0:
    resolution: {integrity: sha512-ZySD7Nf91aLB0RxL4KGrKHBXl7Eds1DAmEdcoVawXnLD7SDhpNgtuII2aAkg7a7QS41jxPSZ17p4VdGnMHk3MQ==}
    engines: {node: '>=0.4.0'}

  dequal@2.0.3:
    resolution: {integrity: sha512-0je+qPKHEMohvfRTCEo3CrPG6cAzAYgmzKyxRiYSSDkS6eGJdyVJm7WaYA5ECaAD9wLB2T4EEeymA5aFVcYXCA==}
    engines: {node: '>=6'}

  detect-node-es@1.1.0:
    resolution: {integrity: sha512-ypdmJU/TbBby2Dxibuv7ZLW3Bs1QEmM7nHjEANfohJLvE0XVujisn1qPJcZxg+qDucsr+bP6fLD1rPS3AhJ7EQ==}

  didyoumean@1.2.2:
    resolution: {integrity: sha512-gxtyfqMg7GKyhQmb056K7M3xszy/myH8w+B4RT+QXBQsvAOdc3XymqDDPHx1BgPgsdAA5SIifona89YtRATDzw==}

  dir-glob@3.0.1:
    resolution: {integrity: sha512-WkrWp9GR4KXfKGYzOLmTuGVi1UWFfws377n9cc55/tb6DuqyF6pcQ5AbiHEshaDpY9v6oaSr2XCDidGmMwdzIA==}
    engines: {node: '>=8'}

  dlv@1.1.3:
    resolution: {integrity: sha512-+HlytyjlPKnIG8XuRG8WvmBP8xs8P71y+SKKS6ZXWoEgLuePxtDoUEiH7WkdePWrQ5JBpE6aoVqfZfJUQkjXwA==}

  doctrine@2.1.0:
    resolution: {integrity: sha512-35mSku4ZXK0vfCuHEDAwt55dg2jNajHZ1odvF+8SSr82EsZY4QmXfuWso8oEd8zRhVObSN18aM0CjSdoBX7zIw==}
    engines: {node: '>=0.10.0'}

  doctrine@3.0.0:
    resolution: {integrity: sha512-yS+Q5i3hBf7GBkd4KG8a7eBNNWNGLTaEwwYWUijIYM7zrlYDM0BFXHjjPWlWZ1Rg7UaddZeIDmi9jF3HmqiQ2w==}
    engines: {node: '>=6.0.0'}

  dom-accessibility-api@0.5.16:
    resolution: {integrity: sha512-X7BJ2yElsnOJ30pZF4uIIDfBEVgF4XEBxL9Bxhy6dnrm5hkzqmsWHGTiHqRiITNhMyFLyAiWndIJP7Z1NTteDg==}

  dom-helpers@5.2.1:
    resolution: {integrity: sha512-nRCa7CK3VTrM2NmGkIy4cbK7IZlgBE/PYMn55rrXefr5xXDP0LdtfPnblFDoVdcAfslJ7or6iqAUnx0CCGIWQA==}

  dom-serializer@2.0.0:
    resolution: {integrity: sha512-wIkAryiqt/nV5EQKqQpo3SToSOV9J0DnbJqwK7Wv/Trc92zIAYZ4FlMu+JPFW1DfGFt81ZTCGgDEabffXeLyJg==}

  domelementtype@2.3.0:
    resolution: {integrity: sha512-OLETBj6w0OsagBwdXnPdN0cnMfF9opN69co+7ZrbfPGrdpPVNBUj02spi6B1N7wChLQiPn4CSH/zJvXw56gmHw==}

  domhandler@5.0.3:
    resolution: {integrity: sha512-cgwlv/1iFQiFnU96XXgROh8xTeetsnJiDsTc7TYCLFd9+/WNkIqPTxiM/8pSd8VIrhXGTf1Ny1q1hquVqDJB5w==}
    engines: {node: '>= 4'}

  domutils@3.1.0:
    resolution: {integrity: sha512-H78uMmQtI2AhgDJjWeQmHwJJ2bLPD3GMmO7Zja/ZZh84wkm+4ut+IUnUdRa8uCGX88DiVx1j6FRe1XfxEgjEZA==}

  drizzle-kit@0.24.2:
    resolution: {integrity: sha512-nXOaTSFiuIaTMhS8WJC2d4EBeIcN9OSt2A2cyFbQYBAZbi7lRsVGJNqDpEwPqYfJz38yxbY/UtbvBBahBfnExQ==}
    hasBin: true

  drizzle-orm@0.33.0:
    resolution: {integrity: sha512-SHy72R2Rdkz0LEq0PSG/IdvnT3nGiWuRk+2tXZQ90GVq/XQhpCzu/EFT3V2rox+w8MlkBQxifF8pCStNYnERfA==}
    peerDependencies:
      '@aws-sdk/client-rds-data': '>=3'
      '@cloudflare/workers-types': '>=3'
      '@electric-sql/pglite': '>=0.1.1'
      '@libsql/client': '*'
      '@neondatabase/serverless': '>=0.1'
      '@op-engineering/op-sqlite': '>=2'
      '@opentelemetry/api': ^1.4.1
      '@planetscale/database': '>=1'
      '@prisma/client': '*'
      '@tidbcloud/serverless': '*'
      '@types/better-sqlite3': '*'
      '@types/pg': '*'
      '@types/react': '>=18'
      '@types/sql.js': '*'
      '@vercel/postgres': '>=0.8.0'
      '@xata.io/client': '*'
      better-sqlite3: '>=7'
      bun-types: '*'
      expo-sqlite: '>=13.2.0'
      knex: '*'
      kysely: '*'
      mysql2: '>=2'
      pg: '>=8'
      postgres: '>=3'
      prisma: '*'
      react: '>=18'
      sql.js: '>=1'
      sqlite3: '>=5'
    peerDependenciesMeta:
      '@aws-sdk/client-rds-data':
        optional: true
      '@cloudflare/workers-types':
        optional: true
      '@electric-sql/pglite':
        optional: true
      '@libsql/client':
        optional: true
      '@neondatabase/serverless':
        optional: true
      '@op-engineering/op-sqlite':
        optional: true
      '@opentelemetry/api':
        optional: true
      '@planetscale/database':
        optional: true
      '@prisma/client':
        optional: true
      '@tidbcloud/serverless':
        optional: true
      '@types/better-sqlite3':
        optional: true
      '@types/pg':
        optional: true
      '@types/react':
        optional: true
      '@types/sql.js':
        optional: true
      '@vercel/postgres':
        optional: true
      '@xata.io/client':
        optional: true
      better-sqlite3:
        optional: true
      bun-types:
        optional: true
      expo-sqlite:
        optional: true
      knex:
        optional: true
      kysely:
        optional: true
      mysql2:
        optional: true
      pg:
        optional: true
      postgres:
        optional: true
      prisma:
        optional: true
      react:
        optional: true
      sql.js:
        optional: true
      sqlite3:
        optional: true

  eastasianwidth@0.2.0:
    resolution: {integrity: sha512-I88TYZWc9XiYHRQ4/3c5rjjfgkjhLyW2luGIheGERbNQ6OY7yTybanSpDXZa8y7VUP9YmDcYa+eyq4ca7iLqWA==}

  editorconfig@1.0.4:
    resolution: {integrity: sha512-L9Qe08KWTlqYMVvMcTIvMAdl1cDUubzRNYL+WfA4bLDMHe4nemKkpmYzkznE1FwLKu0EEmy6obgQKzMJrg4x9Q==}
    engines: {node: '>=14'}
    hasBin: true

  electron-to-chromium@1.4.830:
    resolution: {integrity: sha512-TrPKKH20HeN0J1LHzsYLs2qwXrp8TF4nHdu4sq61ozGbzMpWhI7iIOPYPPkxeq1azMT9PZ8enPFcftbs/Npcjg==}

  embla-carousel-react@8.1.7:
    resolution: {integrity: sha512-ermMKzQ46LhXE4f81VBCVGxCJWvZfsu504dkyiUDO+cnEEPW8NlC2PpKULmiOWugusYWRLhQLjmyQs3b8vvOjA==}
    peerDependencies:
      react: ^16.8.0 || ^17.0.1 || ^18.0.0

  embla-carousel-reactive-utils@8.1.7:
    resolution: {integrity: sha512-FDPcWjNtW04KSuvSfGbVeoB8yl5no3E0++HikO/uW12cNkMnWt68C4OBOakZQZlpUdRQSA9KCYoBuQzfpVGvZQ==}
    peerDependencies:
      embla-carousel: 8.1.7

  embla-carousel@8.1.7:
    resolution: {integrity: sha512-b3kBr2H+S1gx4neki0P+aqN6cA5Ibjqy4CR3Ufi3X+Q3JpoNXJgOmJMSPkoP9DKcDREwADN6UWZzRwF2oo0y9Q==}

  emoji-regex@8.0.0:
    resolution: {integrity: sha512-MSjYzcWNOA0ewAHpz0MxpYFvwg6yjy1NG3xteoqz644VCo/RPgnr1/GGt+ic3iJTzQ8Eu3TdM14SawnVUmGE6A==}

  emoji-regex@9.2.2:
    resolution: {integrity: sha512-L18DaJsXSUk2+42pv8mLs5jJT2hqFkFE4j21wOmgbUqsZ2hL72NsUU785g9RXgo3s0ZNgVl42TiHp3ZtOv/Vyg==}

  enhanced-resolve@5.17.1:
    resolution: {integrity: sha512-LMHl3dXhTcfv8gM4kEzIUeTQ+7fpdA0l2tUf34BddXPkz2A5xJ5L/Pchd5BL6rdccM9QGvu0sWZzK1Z1t4wwyg==}
    engines: {node: '>=10.13.0'}

  entities@4.5.0:
    resolution: {integrity: sha512-V0hjH4dGPh9Ao5p0MoRY6BVqtwCjhz6vI5LT8AJ55H+4g9/4vbHx1I54fS0XuclLhDHArPQCiMjDxjaL8fPxhw==}
    engines: {node: '>=0.12'}

  es-abstract@1.23.3:
    resolution: {integrity: sha512-e+HfNH61Bj1X9/jLc5v1owaLYuHdeHHSQlkhCBiTK8rBvKaULl/beGMxwrMXjpYrv4pz22BlY570vVePA2ho4A==}
    engines: {node: '>= 0.4'}

  es-define-property@1.0.0:
    resolution: {integrity: sha512-jxayLKShrEqqzJ0eumQbVhTYQM27CfT1T35+gCgDFoL82JLsXqTJ76zv6A0YLOgEnLUMvLzsDsGIrl8NFpT2gQ==}
    engines: {node: '>= 0.4'}

  es-errors@1.3.0:
    resolution: {integrity: sha512-Zf5H2Kxt2xjTvbJvP2ZWLEICxA6j+hAmMzIlypy4xcBg1vKVnx89Wy0GbS+kf5cwCVFFzdCFh2XSCFNULS6csw==}
    engines: {node: '>= 0.4'}

  es-get-iterator@1.1.3:
    resolution: {integrity: sha512-sPZmqHBe6JIiTfN5q2pEi//TwxmAFHwj/XEuYjTuse78i8KxaqMTTzxPoFKuzRpDpTJ+0NAbpfenkmH2rePtuw==}

  es-iterator-helpers@1.0.19:
    resolution: {integrity: sha512-zoMwbCcH5hwUkKJkT8kDIBZSz9I6mVG//+lDCinLCGov4+r7NIy0ld8o03M0cJxl2spVf6ESYVS6/gpIfq1FFw==}
    engines: {node: '>= 0.4'}

  es-object-atoms@1.0.0:
    resolution: {integrity: sha512-MZ4iQ6JwHOBQjahnjwaC1ZtIBH+2ohjamzAO3oaHcXYup7qxjF2fixyH+Q71voWHeOkI2q/TnJao/KfXYIZWbw==}
    engines: {node: '>= 0.4'}

  es-set-tostringtag@2.0.3:
    resolution: {integrity: sha512-3T8uNMC3OQTHkFUsFq8r/BwAXLHvU/9O9mE0fBc/MY5iq/8H7ncvO947LmYA6ldWw9Uh8Yhf25zu6n7nML5QWQ==}
    engines: {node: '>= 0.4'}

  es-shim-unscopables@1.0.2:
    resolution: {integrity: sha512-J3yBRXCzDu4ULnQwxyToo/OjdMx6akgVC7K6few0a7F/0wLtmKKN7I73AH5T2836UuXRqN7Qg+IIUw/+YJksRw==}

  es-to-primitive@1.2.1:
    resolution: {integrity: sha512-QCOllgZJtaUo9miYBcLChTUaHNjJF3PYs1VidD7AwiEj1kYxKeQTctLAezAOH5ZKRH0g2IgPn6KwB4IT8iRpvA==}
    engines: {node: '>= 0.4'}

  esbuild-register@3.5.0:
    resolution: {integrity: sha512-+4G/XmakeBAsvJuDugJvtyF1x+XJT4FMocynNpxrvEBViirpfUn2PgNpCHedfWhF4WokNsO/OvMKrmJOIJsI5A==}
    peerDependencies:
      esbuild: '>=0.12 <1'

  esbuild@0.18.20:
    resolution: {integrity: sha512-ceqxoedUrcayh7Y7ZX6NdbbDzGROiyVBgC4PriJThBKSVPWnnFHZAkfI1lJT8QFkOwH4qOS2SJkS4wvpGl8BpA==}
    engines: {node: '>=12'}
    hasBin: true

  esbuild@0.19.12:
    resolution: {integrity: sha512-aARqgq8roFBj054KvQr5f1sFu0D65G+miZRCuJyJ0G13Zwx7vRar5Zhn2tkQNzIXcBrNVsv/8stehpj+GAjgbg==}
    engines: {node: '>=12'}
    hasBin: true

  esbuild@0.21.5:
    resolution: {integrity: sha512-mg3OPMV4hXywwpoDxu3Qda5xCKQi+vCTZq8S9J/EpkhB2HzKXq4SNFZE3+NK93JYxc8VMSep+lOUSC/RVKaBqw==}
    engines: {node: '>=12'}
    hasBin: true

  escalade@3.1.2:
    resolution: {integrity: sha512-ErCHMCae19vR8vQGe50xIsVomy19rg6gFu3+r3jkEO46suLMWBksvVyoGgQV+jOfl84ZSOSlmv6Gxa89PmTGmA==}
    engines: {node: '>=6'}

  escape-string-regexp@1.0.5:
    resolution: {integrity: sha512-vbRorB5FUQWvla16U8R/qgaFIya2qGzwDrNmCZuYKrbdSUMG6I1ZCGQRefkRVhuOkIGVne7BQ35DSfo1qvJqFg==}
    engines: {node: '>=0.8.0'}

  escape-string-regexp@4.0.0:
    resolution: {integrity: sha512-TtpcNJ3XAzx3Gq8sWRzJaVajRs0uVxA2YAkdb1jm2YkPz4G6egUFAyA3n5vtEIZefPk5Wa4UXbKuS5fKkJWdgA==}
    engines: {node: '>=10'}

  eslint-config-next@14.2.6:
    resolution: {integrity: sha512-z0URA5LO6y8lS/YLN0EDW/C4LEkDODjJzA37dvLVdzCPzuewjzTe1os5g3XclZAZrQ8X8hPaSMQ2JuVWwMmrTA==}
    peerDependencies:
      eslint: ^7.23.0 || ^8.0.0
      typescript: '>=3.3.1'
    peerDependenciesMeta:
      typescript:
        optional: true

  eslint-import-resolver-node@0.3.9:
    resolution: {integrity: sha512-WFj2isz22JahUv+B788TlO3N6zL3nNJGU8CcZbPZvVEkBPaJdCV4vy5wyghty5ROFbCRnm132v8BScu5/1BQ8g==}

  eslint-import-resolver-typescript@3.6.3:
    resolution: {integrity: sha512-ud9aw4szY9cCT1EWWdGv1L1XR6hh2PaRWif0j2QjQ0pgTY/69iw+W0Z4qZv5wHahOl8isEr+k/JnyAqNQkLkIA==}
    engines: {node: ^14.18.0 || >=16.0.0}
    peerDependencies:
      eslint: '*'
      eslint-plugin-import: '*'
      eslint-plugin-import-x: '*'
    peerDependenciesMeta:
      eslint-plugin-import:
        optional: true
      eslint-plugin-import-x:
        optional: true

  eslint-module-utils@2.8.2:
    resolution: {integrity: sha512-3XnC5fDyc8M4J2E8pt8pmSVRX2M+5yWMCfI/kDZwauQeFgzQOuhcRBFKjTeJagqgk4sFKxe1mvNVnaWwImx/Tg==}
    engines: {node: '>=4'}
    peerDependencies:
      '@typescript-eslint/parser': '*'
      eslint: '*'
      eslint-import-resolver-node: '*'
      eslint-import-resolver-typescript: '*'
      eslint-import-resolver-webpack: '*'
    peerDependenciesMeta:
      '@typescript-eslint/parser':
        optional: true
      eslint:
        optional: true
      eslint-import-resolver-node:
        optional: true
      eslint-import-resolver-typescript:
        optional: true
      eslint-import-resolver-webpack:
        optional: true

  eslint-plugin-import@2.29.1:
    resolution: {integrity: sha512-BbPC0cuExzhiMo4Ff1BTVwHpjjv28C5R+btTOGaCRC7UEz801up0JadwkeSk5Ued6TG34uaczuVuH6qyy5YUxw==}
    engines: {node: '>=4'}
    peerDependencies:
      '@typescript-eslint/parser': '*'
      eslint: ^2 || ^3 || ^4 || ^5 || ^6 || ^7.2.0 || ^8
    peerDependenciesMeta:
      '@typescript-eslint/parser':
        optional: true

  eslint-plugin-jsx-a11y@6.9.0:
    resolution: {integrity: sha512-nOFOCaJG2pYqORjK19lqPqxMO/JpvdCZdPtNdxY3kvom3jTvkAbOvQvD8wuD0G8BYR0IGAGYDlzqWJOh/ybn2g==}
    engines: {node: '>=4.0'}
    peerDependencies:
      eslint: ^3 || ^4 || ^5 || ^6 || ^7 || ^8

  eslint-plugin-react-hooks@4.6.2:
    resolution: {integrity: sha512-QzliNJq4GinDBcD8gPB5v0wh6g8q3SUi6EFF0x8N/BL9PoVs0atuGc47ozMRyOWAKdwaZ5OnbOEa3WR+dSGKuQ==}
    engines: {node: '>=10'}
    peerDependencies:
      eslint: ^3.0.0 || ^4.0.0 || ^5.0.0 || ^6.0.0 || ^7.0.0 || ^8.0.0-0

  eslint-plugin-react@7.35.0:
    resolution: {integrity: sha512-v501SSMOWv8gerHkk+IIQBkcGRGrO2nfybfj5pLxuJNFTPxxA3PSryhXTK+9pNbtkggheDdsC0E9Q8CuPk6JKA==}
    engines: {node: '>=4'}
    peerDependencies:
      eslint: ^3 || ^4 || ^5 || ^6 || ^7 || ^8 || ^9.7

  eslint-scope@7.2.2:
    resolution: {integrity: sha512-dOt21O7lTMhDM+X9mB4GX+DZrZtCUJPL/wlcTqxyrx5IvO0IYtILdtrQGQp+8n5S0gwSVmOf9NQrjMOgfQZlIg==}
    engines: {node: ^12.22.0 || ^14.17.0 || >=16.0.0}

  eslint-visitor-keys@3.4.3:
    resolution: {integrity: sha512-wpc+LXeiyiisxPlEkUzU6svyS1frIO3Mgxj1fdy7Pm8Ygzguax2N3Fa/D/ag1WqbOprdI+uY6wMUl8/a2G+iag==}
    engines: {node: ^12.22.0 || ^14.17.0 || >=16.0.0}

  eslint@8.57.0:
    resolution: {integrity: sha512-dZ6+mexnaTIbSBZWgou51U6OmzIhYM2VcNdtiTtI7qPNZm35Akpr0f6vtw3w1Kmn5PYo+tZVfh13WrhpS6oLqQ==}
    engines: {node: ^12.22.0 || ^14.17.0 || >=16.0.0}
    hasBin: true

  espree@9.6.1:
    resolution: {integrity: sha512-oruZaFkjorTpF32kDSI5/75ViwGeZginGGy2NoOSg3Q9bnwlnmDm4HLnkl0RE3n+njDXR037aY1+x58Z/zFdwQ==}
    engines: {node: ^12.22.0 || ^14.17.0 || >=16.0.0}

  esquery@1.6.0:
    resolution: {integrity: sha512-ca9pw9fomFcKPvFLXhBKUK90ZvGibiGOvRJNbjljY7s7uq/5YO4BOzcYtJqExdx99rF6aAcnRxHmcUHcz6sQsg==}
    engines: {node: '>=0.10'}

  esrecurse@4.3.0:
    resolution: {integrity: sha512-KmfKL3b6G+RXvP8N1vr3Tq1kL/oCFgn2NYXEtqP8/L3pKapUA4G8cFVaoF3SU323CD4XypR/ffioHmkti6/Tag==}
    engines: {node: '>=4.0'}

  estraverse@5.3.0:
    resolution: {integrity: sha512-MMdARuVEQziNTeJD8DgMqmhwR11BRQ/cBP+pLtYdSTnf3MIO8fFeiINEbX36ZdNlfU/7A9f3gUw49B3oQsvwBA==}
    engines: {node: '>=4.0'}

  estree-walker@3.0.3:
    resolution: {integrity: sha512-7RUKfXgSMMkzt6ZuXmqapOurLGPPfgj6l9uRZ7lRGolvk0y2yocc35LdcxKC5PQZdn2DMqioAQ2NoWcrTKmm6g==}

  esutils@2.0.3:
    resolution: {integrity: sha512-kVscqXk4OCp68SZ0dkgEKVi6/8ij300KBWTJq32P/dYeWTSwK41WyTxalN1eRmA5Z9UU/LX9D7FWSmV9SAYx6g==}
    engines: {node: '>=0.10.0'}

  eventemitter3@4.0.7:
    resolution: {integrity: sha512-8guHBZCwKnFhYdHr2ysuRWErTwhoN2X8XELRlrRwpmfeY2jjuUN4taQMsULKUVo1K4DvZl+0pgfyoysHxvmvEw==}

  execa@8.0.1:
    resolution: {integrity: sha512-VyhnebXciFV2DESc+p6B+y0LjSm0krU4OgJN44qFAhBY0TJ+1V61tYD2+wHusZ6F9n5K+vl8k0sTy7PEfV4qpg==}
    engines: {node: '>=16.17'}

  fast-deep-equal@2.0.1:
    resolution: {integrity: sha512-bCK/2Z4zLidyB4ReuIsvALH6w31YfAQDmXMqMx6FyfHqvBxtjC0eRumeSu4Bs3XtXwpyIywtSTrVT99BxY1f9w==}

  fast-deep-equal@3.1.3:
    resolution: {integrity: sha512-f3qQ9oQy9j2AhBe/H9VC91wLmKBCCU/gDOnKNAYG5hswO7BLKj09Hc5HYNz9cGI++xlpDCIgDaitVs03ATR84Q==}

  fast-equals@5.0.1:
    resolution: {integrity: sha512-WF1Wi8PwwSY7/6Kx0vKXtw8RwuSGoM1bvDaJbu7MxDlR1vovZjIAKrnzyrThgAjm6JDTu0fVgWXDlMGspodfoQ==}
    engines: {node: '>=6.0.0'}

  fast-glob@3.3.2:
    resolution: {integrity: sha512-oX2ruAFQwf/Orj8m737Y5adxDQO0LAB7/S5MnxCdTNDd4p6BsyIVsv9JQsATbTSq8KHRpLwIHbVlUNatxd+1Ow==}
    engines: {node: '>=8.6.0'}

  fast-json-stable-stringify@2.1.0:
    resolution: {integrity: sha512-lhd/wF+Lk98HZoTCtlVraHtfh5XYijIjalXck7saUtuanSDyLMxnHhSXEDJqHxD7msR8D0uCmqlkwjCV8xvwHw==}

  fast-levenshtein@2.0.6:
    resolution: {integrity: sha512-DCXu6Ifhqcks7TZKY3Hxp3y6qphY5SJZmrWMDrKcERSOXWQdMhU9Ig/PYrzyw/ul9jOIyh0N4M0tbC5hodg8dw==}

  fastq@1.17.1:
    resolution: {integrity: sha512-sRVD3lWVIXWg6By68ZN7vho9a1pQcN/WBFaAAsDDFzlJjvoGx0P8z7V1t72grFJfJhu3YPZBuu25f7Kaw2jN1w==}

  file-entry-cache@6.0.1:
    resolution: {integrity: sha512-7Gps/XWymbLk2QLYK4NzpMOrYjMhdIxXuIvy2QBsLE6ljuodKvdkWs/cpyJJ3CVIVpH0Oi1Hvg1ovbMzLdFBBg==}
    engines: {node: ^10.12.0 || >=12.0.0}

  fill-range@7.1.1:
    resolution: {integrity: sha512-YsGpe3WHLK8ZYi4tWDg2Jy3ebRz2rXowDxnld4bkQB00cc/1Zw9AWnC0i9ztDJitivtQvaI9KaLyKrc+hBW0yg==}
    engines: {node: '>=8'}

  find-up@5.0.0:
    resolution: {integrity: sha512-78/PXT1wlLLDgTzDs7sjq9hzz0vXD+zn+7wypEe4fXQxCmdmqfGsEPQxmiCSQI3ajFV91bVSsvNtrJRiW6nGng==}
    engines: {node: '>=10'}

  flat-cache@3.2.0:
    resolution: {integrity: sha512-CYcENa+FtcUKLmhhqyctpclsq7QF38pKjZHsGNiSQF5r4FtoKDWabFDl3hzaEQMvT1LHEysw5twgLvpYYb4vbw==}
    engines: {node: ^10.12.0 || >=12.0.0}

  flatted@3.3.1:
    resolution: {integrity: sha512-X8cqMLLie7KsNUDSdzeN8FYK9rEt4Dt67OsG/DNGnYTSDBG4uFAJFBnUeiV+zCVAvwFy56IjM9sH51jVaEhNxw==}

  for-each@0.3.3:
    resolution: {integrity: sha512-jqYfLp7mo9vIyQf8ykW2v7A+2N4QjeCeI5+Dz9XraiO1ign81wjiH7Fb9vSOWvQfNtmSa4H2RoQTrrXivdUZmw==}

  foreground-child@3.2.1:
    resolution: {integrity: sha512-PXUUyLqrR2XCWICfv6ukppP96sdFwWbNEnfEMt7jNsISjMsvaLNinAHNDYyvkyU+SZG2BTSbT5NjG+vZslfGTA==}
    engines: {node: '>=14'}

  foreground-child@3.3.0:
    resolution: {integrity: sha512-Ld2g8rrAyMYFXBhEqMz8ZAHBi4J4uS1i/CxGMDnjyFWddMXLVcDp051DZfu+t7+ab7Wv6SMqpWmyFIj5UbfFvg==}
    engines: {node: '>=14'}

  form-data@4.0.0:
    resolution: {integrity: sha512-ETEklSGi5t0QMZuiXoA/Q6vcnxcLQP5vdugSpuAyi6SVGi2clPPp+xgEhuMaHC+zGgn31Kd235W35f7Hykkaww==}
    engines: {node: '>= 6'}

  fraction.js@4.3.7:
    resolution: {integrity: sha512-ZsDfxO51wGAXREY55a7la9LScWpwv9RxIrYABrlvOFBlH/ShPnrtsXeuUIfXKKOVicNxQ+o8JTbJvjS4M89yew==}

  fs.realpath@1.0.0:
    resolution: {integrity: sha512-OO0pH2lK6a0hZnAdau5ItzHPI6pUlvI7jMVnxUQRtw4owF2wk8lOSabtGDCTP4Ggrg2MbGnWO9X8K1t4+fGMDw==}

  fsevents@2.3.3:
    resolution: {integrity: sha512-5xoDfX+fL7faATnagmWPpbFtwh/R77WmMMqqHGS65C3vvB0YHrgF+B1YmZ3441tMj5n63k0212XNoJwzlhffQw==}
    engines: {node: ^8.16.0 || ^10.6.0 || >=11.0.0}
    os: [darwin]

  function-bind@1.1.2:
    resolution: {integrity: sha512-7XHNxH7qX9xG5mIwxkhumTox/MIRNcOgDrxWsMt2pAr23WHp6MrRlN7FBSFpCpr+oVO0F744iUgR82nJMfG2SA==}

  function.prototype.name@1.1.6:
    resolution: {integrity: sha512-Z5kx79swU5P27WEayXM1tBi5Ze/lbIyiNgU3qyXUOf9b2rgXYyF9Dy9Cx+IQv/Lc8WCG6L82zwUPpSS9hGehIg==}
    engines: {node: '>= 0.4'}

  functions-have-names@1.2.3:
    resolution: {integrity: sha512-xckBUXyTIqT97tq2x2AMb+g163b5JFysYk0x4qxNFwbfQkmNZoiRHb6sPzI9/QV33WeuvVYBUIiD4NzNIyqaRQ==}

  gensync@1.0.0-beta.2:
    resolution: {integrity: sha512-3hN7NaskYvMDLQY55gnW3NQ+mesEAepTqlg+VEbj7zzqEMBVNhzcGYYeqFo/TlYz6eQiFcp1HcsCZO+nGgS8zg==}
    engines: {node: '>=6.9.0'}

  get-func-name@2.0.2:
    resolution: {integrity: sha512-8vXOvuE167CtIc3OyItco7N/dpRtBbYOsPsXCz7X/PMnlGjYjSGuZJgM1Y7mmew7BKf9BqvLX2tnOVy1BBUsxQ==}

  get-intrinsic@1.2.4:
    resolution: {integrity: sha512-5uYhsJH8VJBTv7oslg4BznJYhDoRI6waYCxMmCdnTrcCrHA/fCFKoTFz2JKKE0HdDFUF7/oQuhzumXJK7paBRQ==}
    engines: {node: '>= 0.4'}

  get-nonce@1.0.1:
    resolution: {integrity: sha512-FJhYRoDaiatfEkUK8HKlicmu/3SGFD51q3itKDGoSTysQJBnfOcxU5GxnhE1E6soB76MbT0MBtnKJuXyAx+96Q==}
    engines: {node: '>=6'}

  get-stream@8.0.1:
    resolution: {integrity: sha512-VaUJspBffn/LMCJVoMvSAdmscJyS1auj5Zulnn5UoYcY531UWmdwhRWkcGKnGU93m5HSXP9LP2usOryrBtQowA==}
    engines: {node: '>=16'}

  get-symbol-description@1.0.2:
    resolution: {integrity: sha512-g0QYk1dZBxGwk+Ngc+ltRH2IBp2f7zBkBMBJZCDerh6EhlhSR6+9irMCuT/09zD6qkarHUSn529sK/yL4S27mg==}
    engines: {node: '>= 0.4'}

  get-tsconfig@4.7.6:
    resolution: {integrity: sha512-ZAqrLlu18NbDdRaHq+AKXzAmqIUPswPWKUchfytdAjiRFnCe5ojG2bstg6mRiZabkKfCoL/e98pbBELIV/YCeA==}

  glob-parent@5.1.2:
    resolution: {integrity: sha512-AOIgSQCepiJYwP3ARnGx+5VnTu2HBYdzbGP45eLw1vr3zB3vZLeyed1sC9hnbcOc9/SrMyM5RPQrkGz4aS9Zow==}
    engines: {node: '>= 6'}

  glob-parent@6.0.2:
    resolution: {integrity: sha512-XxwI8EOhVQgWp6iDL+3b0r86f4d6AX6zSU55HfB4ydCEuXLXc5FcYeOu+nnGftS4TEju/11rt4KJPTMgbfmv4A==}
    engines: {node: '>=10.13.0'}

  glob@10.3.10:
    resolution: {integrity: sha512-fa46+tv1Ak0UPK1TOy/pZrIybNNt4HCv7SDzwyfiOZkvZLEbjsZkJBPtDHVshZjbecAoAGSC20MjLDG/qr679g==}
    engines: {node: '>=16 || 14 >=14.17'}
    hasBin: true

  glob@10.4.5:
    resolution: {integrity: sha512-7Bv8RF0k6xjo7d4A/PxYLbUCfb6c+Vpd2/mB2yRDlew7Jb5hEXiCD9ibfO7wpk8i4sevK6DFny9h7EYbM3/sHg==}
    hasBin: true

  glob@7.2.3:
    resolution: {integrity: sha512-nFR0zLpU2YCaRxwoCJvL6UvCH2JFyFVIvwTLsIf21AuHlMskA1hhTdk+LlYJtOlYt9v6dvszD2BGRqBL+iQK9Q==}
    deprecated: Glob versions prior to v9 are no longer supported

  globals@11.12.0:
    resolution: {integrity: sha512-WOBp/EEGUiIsJSp7wcv/y6MO+lV9UoncWqxuFfm8eBwzWNgyfBd6Gz+IeKQ9jCmyhoH99g15M3T+QaVHFjizVA==}
    engines: {node: '>=4'}

  globals@13.24.0:
    resolution: {integrity: sha512-AhO5QUcj8llrbG09iWhPU2B204J1xnPeL8kQmVorSsy+Sjj1sk8gIyh6cUocGmH4L0UuhAJy+hJMRA4mgA4mFQ==}
    engines: {node: '>=8'}

  globalthis@1.0.4:
    resolution: {integrity: sha512-DpLKbNU4WylpxJykQujfCcwYWiV/Jhm50Goo0wrVILAv5jOr9d+H+UR3PhSCD2rCCEIg0uc+G+muBTwD54JhDQ==}
    engines: {node: '>= 0.4'}

  globby@11.1.0:
    resolution: {integrity: sha512-jhIXaOzy1sb8IyocaruWSn1TjmnBVs8Ayhcy83rmxNJ8q2uWKCAj3CnJY+KpGSXCueAPc0i05kVvVKtP1t9S3g==}
    engines: {node: '>=10'}

  gopd@1.0.1:
    resolution: {integrity: sha512-d65bNlIadxvpb/A2abVdlqKqV563juRnZ1Wtk6s1sIR8uNsXR70xqIzVqxVf1eTqDunwT2MkczEeaezCKTZhwA==}

  graceful-fs@4.2.11:
    resolution: {integrity: sha512-RbJ5/jmFcNNCcDV5o9eTnBLJ/HszWV0P73bc+Ff4nS/rJj+YaS6IGyiOL0VoBYX+l1Wrl3k63h/KrH+nhJ0XvQ==}

  graphemer@1.4.0:
    resolution: {integrity: sha512-EtKwoO6kxCL9WO5xipiHTZlSzBm7WLT627TqC/uVRd0HKmq8NXyebnNYxDoBi7wt8eTWrUrKXCOVaFq9x1kgag==}

  has-bigints@1.0.2:
    resolution: {integrity: sha512-tSvCKtBr9lkF0Ex0aQiP9N+OpV4zi2r/Nee5VkRDbaqv35RLYMzbwQfFSZZH0kR+Rd6302UJZ2p/bJCEoR3VoQ==}

  has-flag@3.0.0:
    resolution: {integrity: sha512-sKJf1+ceQBr4SMkvQnBDNDtf4TXpVhVGateu0t918bl30FnbE2m4vNLX+VWe/dpjlb+HugGYzW7uQXH98HPEYw==}
    engines: {node: '>=4'}

  has-flag@4.0.0:
    resolution: {integrity: sha512-EykJT/Q1KjTWctppgIAgfSO0tKVuZUjhgMr17kqTumMl6Afv3EISleU7qZUzoXDFTAHTDC4NOoG/ZxU3EvlMPQ==}
    engines: {node: '>=8'}

  has-property-descriptors@1.0.2:
    resolution: {integrity: sha512-55JNKuIW+vq4Ke1BjOTjM2YctQIvCT7GFzHwmfZPGo5wnrgkid0YQtnAleFSqumZm4az3n2BS+erby5ipJdgrg==}

  has-proto@1.0.3:
    resolution: {integrity: sha512-SJ1amZAJUiZS+PhsVLf5tGydlaVB8EdFpaSO4gmiUKUOxk8qzn5AIy4ZeJUmh22znIdk/uMAUT2pl3FxzVUH+Q==}
    engines: {node: '>= 0.4'}

  has-symbols@1.0.3:
    resolution: {integrity: sha512-l3LCuF6MgDNwTDKkdYGEihYjt5pRPbEg46rtlmnSPlUbgmB8LOIrKJbYYFBSbnPaJexMKtiPO8hmeRjRz2Td+A==}
    engines: {node: '>= 0.4'}

  has-tostringtag@1.0.2:
    resolution: {integrity: sha512-NqADB8VjPFLM2V0VvHUewwwsw0ZWBaIdgo+ieHtK3hasLz4qeCRjYcqfB6AQrBggRKppKF8L52/VqdVsO47Dlw==}
    engines: {node: '>= 0.4'}

  hasown@2.0.2:
    resolution: {integrity: sha512-0hJU9SCPvmMzIBdZFqNPXWa6dqh7WdH0cII9y+CyS8rG3nL48Bclra9HmKhVVUHyPWNH5Y7xDwAB7bfgSjkUMQ==}
    engines: {node: '>= 0.4'}

  html-encoding-sniffer@4.0.0:
    resolution: {integrity: sha512-Y22oTqIU4uuPgEemfz7NDJz6OeKf12Lsu+QC+s3BVpda64lTiMYCyGwg5ki4vFxkMwQdeZDl2adZoqUgdFuTgQ==}
    engines: {node: '>=18'}

  html-to-text@9.0.5:
    resolution: {integrity: sha512-qY60FjREgVZL03vJU6IfMV4GDjGBIoOyvuFdpBDIX9yTlDw0TjxVBQp+P8NvpdIXNJvfWBTNul7fsAQJq2FNpg==}
    engines: {node: '>=14'}

  htmlparser2@8.0.2:
    resolution: {integrity: sha512-GYdjWKDkbRLkZ5geuHs5NY1puJ+PXwP7+fHPRz06Eirsb9ugf6d8kkXav6ADhcODhFFPMIXyxkxSuMf3D6NCFA==}

  http-proxy-agent@7.0.2:
    resolution: {integrity: sha512-T1gkAiYYDWYx3V5Bmyu7HcfcvL7mUrTWiM6yOfa3PIphViJ/gFPbvidQ+veqSOHci/PxBcDabeUNCzpOODJZig==}
    engines: {node: '>= 14'}

  https-proxy-agent@7.0.5:
    resolution: {integrity: sha512-1e4Wqeblerz+tMKPIq2EMGiiWW1dIjZOksyHWSUm1rmuvw/how9hBHZ38lAGj5ID4Ik6EdkOw7NmWPy6LAwalw==}
    engines: {node: '>= 14'}

  human-signals@5.0.0:
    resolution: {integrity: sha512-AXcZb6vzzrFAUE61HnN4mpLqd/cSIwNQjtNWR0euPm6y0iqx3G4gOXaIDdtdDwZmhwe82LA6+zinmW4UBWVePQ==}
    engines: {node: '>=16.17.0'}

  husky@9.1.5:
    resolution: {integrity: sha512-rowAVRUBfI0b4+niA4SJMhfQwc107VLkBUgEYYAOQAbqDCnra1nYh83hF/MDmhYs9t9n1E3DuKOrs2LYNC+0Ag==}
    engines: {node: '>=18'}
    hasBin: true

  iconv-lite@0.6.3:
    resolution: {integrity: sha512-4fCk79wshMdzMp2rH06qWrJE4iolqLhCUH+OiuIgU++RB0+94NlDL81atO7GX55uUKueo0txHNtvEyI6D7WdMw==}
    engines: {node: '>=0.10.0'}

  ignore@5.3.1:
    resolution: {integrity: sha512-5Fytz/IraMjqpwfd34ke28PTVMjZjJG2MPn5t7OE4eUCUNf8BAa7b5WUS9/Qvr6mwOQS7Mk6vdsMno5he+T8Xw==}
    engines: {node: '>= 4'}

  ignore@5.3.2:
    resolution: {integrity: sha512-hsBTNUqQTDwkWtcdYI2i06Y/nUBEsNEDJKjWdigLvegy8kDuJAS8uRlpkkcQpyEXL0Z/pjDy5HBmMjRCJ2gq+g==}
    engines: {node: '>= 4'}

  import-fresh@3.3.0:
    resolution: {integrity: sha512-veYYhQa+D1QBKznvhUHxb8faxlrwUnxseDAbAp457E0wLNio2bOSKnjYDhMj+YiAq61xrMGhQk9iXVk5FzgQMw==}
    engines: {node: '>=6'}

  imurmurhash@0.1.4:
    resolution: {integrity: sha512-JmXMZ6wuvDmLiHEml9ykzqO6lwFbof0GG4IkcGaENdCRDDmMVnny7s5HsIgHCbaq0w2MyPhDqkhTUgS2LU2PHA==}
    engines: {node: '>=0.8.19'}

  inflight@1.0.6:
    resolution: {integrity: sha512-k92I/b08q4wvFscXCLvqfsHCrjrF7yiXsQuIVvVE7N82W3+aqpzuUdBbfhWcy/FZR3/4IgflMgKLOsvPDrGCJA==}
    deprecated: This module is not supported, and leaks memory. Do not use it. Check out lru-cache if you want a good and tested way to coalesce async requests by a key value, which is much more comprehensive and powerful.

  inherits@2.0.4:
    resolution: {integrity: sha512-k/vGaX4/Yla3WzyMCvTQOXYeIHvqOKtnqBduzTHpzpQZzAskKMhZ2K+EnBiSM9zGSoIFeMpXKxa4dYeZIQqewQ==}

  ini@1.3.8:
    resolution: {integrity: sha512-JV/yugV2uzW5iMRSiZAyDtQd+nxtUnjeLt0acNdw98kKLrvuRVyB80tsREOE7yvGVgalhZ6RNXCmEHkUKBKxew==}

  input-otp@1.2.4:
    resolution: {integrity: sha512-md6rhmD+zmMnUh5crQNSQxq3keBRYvE3odbr4Qb9g2NWzQv9azi+t1a3X4TBTbh98fsGHgEEJlzbe1q860uGCA==}
    peerDependencies:
      react: ^16.8 || ^17.0 || ^18.0
      react-dom: ^16.8 || ^17.0 || ^18.0

  internal-slot@1.0.7:
    resolution: {integrity: sha512-NGnrKwXzSms2qUUih/ILZ5JBqNTSa1+ZmP6flaIp6KmSElgE9qdndzS3cqjrDovwFdmwsGsLdeFgB6suw+1e9g==}
    engines: {node: '>= 0.4'}

  internmap@2.0.3:
    resolution: {integrity: sha512-5Hh7Y1wQbvY5ooGgPbDaL5iYLAPzMTUrjMulskHLH6wnv/A+1q5rgEaiuqEjB+oxGXIVZs1FF+R/KPN3ZSQYYg==}
    engines: {node: '>=12'}

  invariant@2.2.4:
    resolution: {integrity: sha512-phJfQVBuaJM5raOpJjSfkiD6BpbCE4Ns//LaXl6wGYtUBY83nWS6Rf9tXm2e8VaK60JEjYldbPif/A2B1C2gNA==}

  is-arguments@1.1.1:
    resolution: {integrity: sha512-8Q7EARjzEnKpt/PCD7e1cgUS0a6X8u5tdSiMqXhojOdoV9TsMsiO+9VLC5vAmO8N7/GmXn7yjR8qnA6bVAEzfA==}
    engines: {node: '>= 0.4'}

  is-array-buffer@3.0.4:
    resolution: {integrity: sha512-wcjaerHw0ydZwfhiKbXJWLDY8A7yV7KhjQOpb83hGgGfId/aQa4TOvwyzn2PuswW2gPCYEL/nEAiSVpdOj1lXw==}
    engines: {node: '>= 0.4'}

  is-async-function@2.0.0:
    resolution: {integrity: sha512-Y1JXKrfykRJGdlDwdKlLpLyMIiWqWvuSd17TvZk68PLAOGOoF4Xyav1z0Xhoi+gCYjZVeC5SI+hYFOfvXmGRCA==}
    engines: {node: '>= 0.4'}

  is-bigint@1.0.4:
    resolution: {integrity: sha512-zB9CruMamjym81i2JZ3UMn54PKGsQzsJeo6xvN3HJJ4CAsQNB6iRutp2To77OfCNuoxspsIhzaPoO1zyCEhFOg==}

  is-binary-path@2.1.0:
    resolution: {integrity: sha512-ZMERYes6pDydyuGidse7OsHxtbI7WVeUEozgR/g7rd0xUimYNlvZRE/K2MgZTjWy725IfelLeVcEM97mmtRGXw==}
    engines: {node: '>=8'}

  is-boolean-object@1.1.2:
    resolution: {integrity: sha512-gDYaKHJmnj4aWxyj6YHyXVpdQawtVLHU5cb+eztPGczf6cjuTdwve5ZIEfgXqH4e57An1D1AKf8CZ3kYrQRqYA==}
    engines: {node: '>= 0.4'}

  is-bun-module@1.1.0:
    resolution: {integrity: sha512-4mTAVPlrXpaN3jtF0lsnPCMGnq4+qZjVIKq0HCpfcqf8OC1SM5oATCIAPM5V5FN05qp2NNnFndphmdZS9CV3hA==}

  is-callable@1.2.7:
    resolution: {integrity: sha512-1BC0BVFhS/p0qtw6enp8e+8OD0UrK0oFLztSjNzhcKA3WDuJxxAPXzPuPtKkjEY9UUoEWlX/8fgKeu2S8i9JTA==}
    engines: {node: '>= 0.4'}

  is-core-module@2.15.0:
    resolution: {integrity: sha512-Dd+Lb2/zvk9SKy1TGCt1wFJFo/MWBPMX5x7KcvLajWTGuomczdQX61PvY5yK6SVACwpoexWo81IfFyoKY2QnTA==}
    engines: {node: '>= 0.4'}

  is-core-module@2.15.1:
    resolution: {integrity: sha512-z0vtXSwucUJtANQWldhbtbt7BnL0vxiFjIdDLAatwhDYty2bad6s+rijD6Ri4YuYJubLzIJLUidCh09e1djEVQ==}
    engines: {node: '>= 0.4'}

  is-data-view@1.0.1:
    resolution: {integrity: sha512-AHkaJrsUVW6wq6JS8y3JnM/GJF/9cf+k20+iDzlSaJrinEo5+7vRiteOSwBhHRiAyQATN1AmY4hwzxJKPmYf+w==}
    engines: {node: '>= 0.4'}

  is-date-object@1.0.5:
    resolution: {integrity: sha512-9YQaSxsAiSwcvS33MBk3wTCVnWK+HhF8VZR2jRxehM16QcVOdHqPn4VPHmRK4lSr38n9JriurInLcP90xsYNfQ==}
    engines: {node: '>= 0.4'}

  is-extglob@2.1.1:
    resolution: {integrity: sha512-SbKbANkN603Vi4jEZv49LeVJMn4yGwsbzZworEoyEiutsN3nJYdbO36zfhGJ6QEDpOZIFkDtnq5JRxmvl3jsoQ==}
    engines: {node: '>=0.10.0'}

  is-finalizationregistry@1.0.2:
    resolution: {integrity: sha512-0by5vtUJs8iFQb5TYUHHPudOR+qXYIMKtiUzvLIZITZUjknFmziyBJuLhVRc+Ds0dREFlskDNJKYIdIzu/9pfw==}

  is-fullwidth-code-point@3.0.0:
    resolution: {integrity: sha512-zymm5+u+sCsSWyD9qNaejV3DFvhCKclKdizYaJUuHA83RLjb7nSuGnddCHGv0hk+KY7BMAlsWeK4Ueg6EV6XQg==}
    engines: {node: '>=8'}

  is-generator-function@1.0.10:
    resolution: {integrity: sha512-jsEjy9l3yiXEQ+PsXdmBwEPcOxaXWLspKdplFUVI9vq1iZgIekeC0L167qeu86czQaxed3q/Uzuw0swL0irL8A==}
    engines: {node: '>= 0.4'}

  is-glob@4.0.3:
    resolution: {integrity: sha512-xelSayHH36ZgE7ZWhli7pW34hNbNl8Ojv5KVmkJD4hBdD3th8Tfk9vYasLM+mXWOZhFkgZfxhLSnrwRr4elSSg==}
    engines: {node: '>=0.10.0'}

  is-map@2.0.3:
    resolution: {integrity: sha512-1Qed0/Hr2m+YqxnM09CjA2d/i6YZNfF6R2oRAOj36eUdS6qIV/huPJNSEpKbupewFs+ZsJlxsjjPbc0/afW6Lw==}
    engines: {node: '>= 0.4'}

  is-negative-zero@2.0.3:
    resolution: {integrity: sha512-5KoIu2Ngpyek75jXodFvnafB6DJgr3u8uuK0LEZJjrU19DrMD3EVERaR8sjz8CCGgpZvxPl9SuE1GMVPFHx1mw==}
    engines: {node: '>= 0.4'}

  is-number-object@1.0.7:
    resolution: {integrity: sha512-k1U0IRzLMo7ZlYIfzRu23Oh6MiIFasgpb9X76eqfFZAqwH44UI4KTBvBYIZ1dSL9ZzChTB9ShHfLkR4pdW5krQ==}
    engines: {node: '>= 0.4'}

  is-number@7.0.0:
    resolution: {integrity: sha512-41Cifkg6e8TylSpdtTpeLVMqvSBEVzTttHvERD741+pnZ8ANv0004MRL43QKPDlK9cGvNp6NZWZUBlbGXYxxng==}
    engines: {node: '>=0.12.0'}

  is-path-inside@3.0.3:
    resolution: {integrity: sha512-Fd4gABb+ycGAmKou8eMftCupSir5lRxqf4aD/vd0cD2qc4HL07OjCeuHMr8Ro4CoMaeCKDB0/ECBOVWjTwUvPQ==}
    engines: {node: '>=8'}

  is-potential-custom-element-name@1.0.1:
    resolution: {integrity: sha512-bCYeRA2rVibKZd+s2625gGnGF/t7DSqDs4dP7CrLA1m7jKWz6pps0LpYLJN8Q64HtmPKJ1hrN3nzPNKFEKOUiQ==}

  is-regex@1.1.4:
    resolution: {integrity: sha512-kvRdxDsxZjhzUX07ZnLydzS1TU/TJlTUHHY4YLL87e37oUA49DfkLqgy+VjFocowy29cKvcSiu+kIv728jTTVg==}
    engines: {node: '>= 0.4'}

  is-set@2.0.3:
    resolution: {integrity: sha512-iPAjerrse27/ygGLxw+EBR9agv9Y6uLeYVJMu+QNCoouJ1/1ri0mGrcWpfCqFZuzzx3WjtwxG098X+n4OuRkPg==}
    engines: {node: '>= 0.4'}

  is-shared-array-buffer@1.0.3:
    resolution: {integrity: sha512-nA2hv5XIhLR3uVzDDfCIknerhx8XUKnstuOERPNNIinXG7v9u+ohXF67vxm4TPTEPU6lm61ZkwP3c9PCB97rhg==}
    engines: {node: '>= 0.4'}

  is-stream@3.0.0:
    resolution: {integrity: sha512-LnQR4bZ9IADDRSkvpqMGvt/tEJWclzklNgSw48V5EAaAeDd6qGvN8ei6k5p0tvxSR171VmGyHuTiAOfxAbr8kA==}
    engines: {node: ^12.20.0 || ^14.13.1 || >=16.0.0}

  is-string@1.0.7:
    resolution: {integrity: sha512-tE2UXzivje6ofPW7l23cjDOMa09gb7xlAqG6jG5ej6uPV32TlWP3NKPigtaGeHNu9fohccRYvIiZMfOOnOYUtg==}
    engines: {node: '>= 0.4'}

  is-symbol@1.0.4:
    resolution: {integrity: sha512-C/CPBqKWnvdcxqIARxyOh4v1UUEOCHpgDa0WYgpKDFMszcrPcffg5uhwSgPCLD2WWxmq6isisz87tzT01tuGhg==}
    engines: {node: '>= 0.4'}

  is-typed-array@1.1.13:
    resolution: {integrity: sha512-uZ25/bUAlUY5fR4OKT4rZQEBrzQWYV9ZJYGGsUmEJ6thodVJ1HX64ePQ6Z0qPWP+m+Uq6e9UugrE38jeYsDSMw==}
    engines: {node: '>= 0.4'}

  is-weakmap@2.0.2:
    resolution: {integrity: sha512-K5pXYOm9wqY1RgjpL3YTkF39tni1XajUIkawTLUo9EZEVUFga5gSQJF8nNS7ZwJQ02y+1YCNYcMh+HIf1ZqE+w==}
    engines: {node: '>= 0.4'}

  is-weakref@1.0.2:
    resolution: {integrity: sha512-qctsuLZmIQ0+vSSMfoVvyFe2+GSEvnmZ2ezTup1SBse9+twCCeial6EEi3Nc2KFcf6+qz2FBPnjXsk8xhKSaPQ==}

  is-weakset@2.0.3:
    resolution: {integrity: sha512-LvIm3/KWzS9oRFHugab7d+M/GcBXuXX5xZkzPmN+NxihdQlZUQ4dWuSV1xR/sq6upL1TJEDrfBgRepHFdBtSNQ==}
    engines: {node: '>= 0.4'}

  isarray@2.0.5:
    resolution: {integrity: sha512-xHjhDr3cNBK0BzdUJSPXZntQUx/mwMS5Rw4A7lPJ90XGAO6ISP/ePDNuo0vhqOZU+UD5JoodwCAAoZQd3FeAKw==}

  isexe@2.0.0:
    resolution: {integrity: sha512-RHxMLp9lnKHGHRng9QFhRCMbYAcVpn69smSGcq3f36xjgVVWThj4qqLbTLlq7Ssj8B+fIQ1EuCEGI2lKsyQeIw==}

  iterator.prototype@1.1.2:
    resolution: {integrity: sha512-DR33HMMr8EzwuRL8Y9D3u2BMj8+RqSE850jfGu59kS7tbmPLzGkZmVSfyCFSDxuZiEY6Rzt3T2NA/qU+NwVj1w==}

  jackspeak@2.3.6:
    resolution: {integrity: sha512-N3yCS/NegsOBokc8GAdM8UcmfsKiSS8cipheD/nivzr700H+nsMOxJjQnvwOcRYVuFkdH0wGUvW2WbXGmrZGbQ==}
    engines: {node: '>=14'}

  jackspeak@3.4.3:
    resolution: {integrity: sha512-OGlZQpz2yfahA/Rd1Y8Cd9SIEsqvXkLVoSw/cgwhnhFMDbsQFeZYoJJ7bIZBS9BcamUW96asq/npPWugM+RQBw==}

  jiti@1.21.6:
    resolution: {integrity: sha512-2yTgeWTWzMWkHu6Jp9NKgePDaYHbntiwvYuuJLbbN9vl7DC9DvXKOB2BC3ZZ92D3cvV/aflH0osDfwpHepQ53w==}
    hasBin: true

  jose@5.6.3:
    resolution: {integrity: sha512-1Jh//hEEwMhNYPDDLwXHa2ePWgWiFNNUadVmguAAw2IJ6sj9mNxV5tGXJNqlMkJAybF6Lgw1mISDxTePP/187g==}

  js-beautify@1.15.1:
    resolution: {integrity: sha512-ESjNzSlt/sWE8sciZH8kBF8BPlwXPwhR6pWKAw8bw4Bwj+iZcnKW6ONWUutJ7eObuBZQpiIb8S7OYspWrKt7rA==}
    engines: {node: '>=14'}
    hasBin: true

  js-cookie@3.0.5:
    resolution: {integrity: sha512-cEiJEAEoIbWfCZYKWhVwFuvPX1gETRYPw6LlaTKoxD3s2AkXzkCjnp6h0V77ozyqj0jakteJ4YqDJT830+lVGw==}
    engines: {node: '>=14'}

  js-tokens@4.0.0:
    resolution: {integrity: sha512-RdJUflcE3cUzKiMqQgsCu06FPu9UdIJO0beYbPhHN4k6apgJtifcoCtT9bcxOpYBtpD2kCM6Sbzg4CausW/PKQ==}

  js-yaml@4.1.0:
    resolution: {integrity: sha512-wpxZs9NoxZaJESJGIZTyDEaYpl0FKSA+FB9aJiyemKhMwkxQg63h4T1KJgUGHpTqPDNRcmmYLugrRjJlBtWvRA==}
    hasBin: true

  jsdom@24.1.1:
    resolution: {integrity: sha512-5O1wWV99Jhq4DV7rCLIoZ/UIhyQeDR7wHVyZAHAshbrvZsLs+Xzz7gtwnlJTJDjleiTKh54F4dXrX70vJQTyJQ==}
    engines: {node: '>=18'}
    peerDependencies:
      canvas: ^2.11.2
    peerDependenciesMeta:
      canvas:
        optional: true

  jsesc@2.5.2:
    resolution: {integrity: sha512-OYu7XEzjkCQ3C5Ps3QIZsQfNpqoJyZZA99wd9aWd05NCtC5pWOkShK2mkL6HXQR6/Cy2lbNdPlZBpuQHXE63gA==}
    engines: {node: '>=4'}
    hasBin: true

  json-buffer@3.0.1:
    resolution: {integrity: sha512-4bV5BfR2mqfQTJm+V5tPPdf+ZpuhiIvTuAB5g8kcrXOZpTT/QwwVRWBywX1ozr6lEuPdbHxwaJlm9G6mI2sfSQ==}

  json-schema-traverse@0.4.1:
    resolution: {integrity: sha512-xbbCH5dCYU5T8LcEhhuh7HJ88HXuW3qsI3Y0zOZFKfZEHcpWiHU/Jxzk629Brsab/mMiHQti9wMP+845RPe3Vg==}

  json-stable-stringify-without-jsonify@1.0.1:
    resolution: {integrity: sha512-Bdboy+l7tA3OGW6FjyFHWkP5LuByj1Tk33Ljyq0axyzdk9//JSi2u3fP1QSmd1KNwq6VOKYGlAu87CisVir6Pw==}

  json2csv@6.0.0-alpha.2:
    resolution: {integrity: sha512-nJ3oP6QxN8z69IT1HmrJdfVxhU1kLTBVgMfRnNZc37YEY+jZ4nU27rBGxT4vaqM/KUCavLRhntmTuBFqZLBUcA==}
    engines: {node: '>= 12', npm: '>= 6.13.0'}
    hasBin: true

  json5@1.0.2:
    resolution: {integrity: sha512-g1MWMLBiz8FKi1e4w0UyVL3w+iJceWAFBAaBnnGKOpNa5f8TLktkbre1+s6oICydWAm+HRUGTmI+//xv2hvXYA==}
    hasBin: true

  json5@2.2.3:
    resolution: {integrity: sha512-XmOWe7eyHYH14cLdVPoyg+GOH3rYX++KpzrylJwSW98t3Nk+U8XOl8FWKOgwtzdb8lXGf6zYwDUzeHMWfxasyg==}
    engines: {node: '>=6'}
    hasBin: true

  jsx-ast-utils@3.3.5:
    resolution: {integrity: sha512-ZZow9HBI5O6EPgSJLUb8n2NKgmVWTwCvHGwFuJlMjvLFqlGG6pjirPhtdsseaLZjSibD8eegzmYpUZwoIlj2cQ==}
    engines: {node: '>=4.0'}

  keyv@4.5.4:
    resolution: {integrity: sha512-oxVHkHR/EJf2CNXnWxRLW6mg7JyCCUcG0DtEGmL2ctUo1PNTin1PUil+r/+4r5MpVgC/fn1kjsx7mjSujKqIpw==}

  language-subtag-registry@0.3.23:
    resolution: {integrity: sha512-0K65Lea881pHotoGEa5gDlMxt3pctLi2RplBb7Ezh4rRdLEOtgi7n4EwK9lamnUCkKBqaeKRVebTq6BAxSkpXQ==}

  language-tags@1.0.9:
    resolution: {integrity: sha512-MbjN408fEndfiQXbFQ1vnd+1NoLDsnQW41410oQBXiyXDMYH5z505juWa4KUE1LqxRC7DgOgZDbKLxHIwm27hA==}
    engines: {node: '>=0.10'}

  leac@0.6.0:
    resolution: {integrity: sha512-y+SqErxb8h7nE/fiEX07jsbuhrpO9lL8eca7/Y1nuWV2moNlXhyd59iDGcRf6moVyDMbmTNzL40SUyrFU/yDpg==}

  levn@0.4.1:
    resolution: {integrity: sha512-+bT2uH4E5LGE7h/n3evcS/sQlJXCpIp6ym8OWJ5eV6+67Dsql/LaaT7qJBAt2rzfoa/5QBGBhxDix1dMt2kQKQ==}
    engines: {node: '>= 0.8.0'}

  lilconfig@2.1.0:
    resolution: {integrity: sha512-utWOt/GHzuUxnLKxB6dk81RoOeoNeHgbrXiuGk4yyF5qlRz+iIVWu56E2fqGHFrXz0QNUhLB/8nKqvRH66JKGQ==}
    engines: {node: '>=10'}

  lilconfig@3.1.2:
    resolution: {integrity: sha512-eop+wDAvpItUys0FWkHIKeC9ybYrTGbU41U5K7+bttZZeohvnY7M9dZ5kB21GNWiFT2q1OoPTvncPCgSOVO5ow==}
    engines: {node: '>=14'}

  lines-and-columns@1.2.4:
    resolution: {integrity: sha512-7ylylesZQ/PV29jhEDl3Ufjo6ZX7gCqJr5F7PKrqc93v7fzSymt1BpwEU8nAUXs8qzzvqhbjhK5QZg6Mt/HkBg==}

  locate-path@6.0.0:
    resolution: {integrity: sha512-iPZK6eYjbxRu3uB4/WZ3EsEIMJFMqAoopl3R+zuq0UjcAm/MO6KCweDgPfP3elTztoKP3KtnVHxTn2NHBSDVUw==}
    engines: {node: '>=10'}

  lodash.castarray@4.4.0:
    resolution: {integrity: sha512-aVx8ztPv7/2ULbArGJ2Y42bG1mEQ5mGjpdvrbJcJFU3TbYybe+QlLS4pst9zV52ymy2in1KpFPiZnAOATxD4+Q==}

  lodash.get@4.4.2:
    resolution: {integrity: sha512-z+Uw/vLuy6gQe8cfaFWD7p0wVv8fJl3mbzXh33RS+0oW2wvUqiRXiQ69gLWSLpgB5/6sU+r6BlQR0MBILadqTQ==}

  lodash.isplainobject@4.0.6:
    resolution: {integrity: sha512-oSXzaWypCMHkPC3NvBEaPHf0KsA5mvPrOPgQWDsbg8n7orZ290M0BmC/jgRZ4vcJ6DTAhjrsSYgdsW/F+MFOBA==}

  lodash.merge@4.6.2:
    resolution: {integrity: sha512-0KpjqXRVvrYyCsX1swR/XTK0va6VQkQM6MNo7PqW77ByjAhoARA8EfrP1N4+KlKj8YS0ZUCtRT/YUuhyYDujIQ==}

  lodash@4.17.21:
    resolution: {integrity: sha512-v2kDEe57lecTulaDIuNTPy3Ry4gLGJ6Z1O3vE1krgXZNrsQ+LFTGHVxVjcXPs17LhbZVGedAJv8XZ1tvj5FvSg==}

  loose-envify@1.4.0:
    resolution: {integrity: sha512-lyuxPGr/Wfhrlem2CL/UcnUc1zcqKAImBDzukY7Y5F/yQiNdko6+fRLevlw1HgMySw7f611UIY408EtxRSoK3Q==}
    hasBin: true

  loupe@3.1.1:
    resolution: {integrity: sha512-edNu/8D5MKVfGVFRhFf8aAxiTM6Wumfz5XsaatSxlD3w4R1d/WEKUTydCdPGbl9K7QG/Ca3GnDV2sIKIpXRQcw==}

  lru-cache@10.4.3:
    resolution: {integrity: sha512-JNAzZcXrCt42VGLuYz0zfAzDfAvJWW6AfYlDBQyDV5DClI2m5sAmK+OIO7s59XfsRsWHp02jAJrRadPRGTt6SQ==}

  lru-cache@5.1.1:
    resolution: {integrity: sha512-KpNARQA3Iwv+jTA0utUVVbrh+Jlrr1Fv0e56GGzAFOXN7dk/FviaDW8LHmK52DlcH4WP2n6gI8vN1aesBFgo9w==}

  lucide-react@0.363.0:
    resolution: {integrity: sha512-AlsfPCsXQyQx7wwsIgzcKOL9LwC498LIMAo+c0Es5PkHJa33xwmYAkkSoKoJWWWSYQEStqu58/jT4tL2gi32uQ==}
    peerDependencies:
      react: ^16.5.1 || ^17.0.0 || ^18.0.0

  lz-string@1.5.0:
    resolution: {integrity: sha512-h5bgJWpxJNswbU7qCrV0tIKQCaS3blPDrqKWx+QxzuzL1zGUzij9XCWLrSLsJPu5t+eWA/ycetzYAO5IOMcWAQ==}
    hasBin: true

  magic-string@0.30.11:
    resolution: {integrity: sha512-+Wri9p0QHMy+545hKww7YAu5NyzF8iomPL/RQazugQ9+Ez4Ic3mERMd8ZTX5rfK944j+560ZJi8iAwgak1Ac7A==}

  merge-stream@2.0.0:
    resolution: {integrity: sha512-abv/qOcuPfk3URPfDzmZU1LKmuw8kT+0nIHvKrKgFrwifol/doWcdA4ZqsWQ8ENrFKkd67Mfpo/LovbIUsbt3w==}

  merge2@1.4.1:
    resolution: {integrity: sha512-8q7VEgMJW4J8tcfVPy8g09NcQwZdbwFEqhe/WZkoIzjn/3TGDwtOCYtXGxA3O8tPzpczCCDgv+P2P5y00ZJOOg==}
    engines: {node: '>= 8'}

  micromatch@4.0.8:
    resolution: {integrity: sha512-PXwfBhYu0hBCPw8Dn0E+WDYb7af3dSLVWKi3HGv84IdF4TyFoC0ysxFd0Goxw7nSv4T/PzEJQxsYsEiFCKo2BA==}
    engines: {node: '>=8.6'}

  mime-db@1.52.0:
    resolution: {integrity: sha512-sPU4uV7dYlvtWJxwwxHD0PuihVNiE7TyAbQ5SWxDCB9mUYvOgroQOwYQQOKPJ8CIbE+1ETVlOoK1UC2nU3gYvg==}
    engines: {node: '>= 0.6'}

  mime-types@2.1.35:
    resolution: {integrity: sha512-ZDY+bPm5zTTF+YpCrAU9nK0UgICYPT0QtT1NZWFv4s++TNkcgVaT0g6+4R2uI4MjQjzysHB1zxuWL50hzaeXiw==}
    engines: {node: '>= 0.6'}

  mimic-fn@4.0.0:
    resolution: {integrity: sha512-vqiC06CuhBTUdZH+RYl8sFrL096vA45Ok5ISO6sE/Mr1jRbGH4Csnhi8f3wKVl7x8mO4Au7Ir9D3Oyv1VYMFJw==}
    engines: {node: '>=12'}

  minimatch@3.1.2:
    resolution: {integrity: sha512-J7p63hRiAjw1NDEww1W7i37+ByIrOWO5XQQAzZ3VOcL0PNybwpfmV/N05zFAzwQ9USyEcX6t3UO+K5aqBQOIHw==}

  minimatch@9.0.1:
    resolution: {integrity: sha512-0jWhJpD/MdhPXwPuiRkCbfYfSKp2qnn2eOc279qI7f+osl/l+prKSrvhg157zSYvx/1nmgn2NqdT6k2Z7zSH9w==}
    engines: {node: '>=16 || 14 >=14.17'}

  minimatch@9.0.3:
    resolution: {integrity: sha512-RHiac9mvaRw0x3AYRgDC1CxAP7HTcNrrECeA8YYJeWnpo+2Q5CegtZjaotWTWxDG3UeGA1coE05iH1mPjT/2mg==}
    engines: {node: '>=16 || 14 >=14.17'}

  minimatch@9.0.5:
    resolution: {integrity: sha512-G6T0ZX48xgozx7587koeX9Ys2NYy6Gmv//P89sEte9V9whIapMNF4idKxnW2QtCcLiTWlb/wfCabAtAFWhhBow==}
    engines: {node: '>=16 || 14 >=14.17'}

  minimist@1.2.8:
    resolution: {integrity: sha512-2yyAR8qBkN3YuheJanUpWC5U3bb5osDywNB8RzDVlDwDHbocAJveqqj1u8+SVD7jkWT4yvsHCpWqqWqAxb0zCA==}

  minipass@7.1.2:
    resolution: {integrity: sha512-qOOzS1cBTWYF4BH8fVePDBOO9iptMnGUEZwNc/cMWnTV2nVLZ7VoNWEPHkYczZA0pdoA7dl6e7FL659nX9S2aw==}
    engines: {node: '>=16 || 14 >=14.17'}

  ms@2.1.2:
    resolution: {integrity: sha512-sGkPx+VjMtmA6MX27oA4FBFELFCZZ4S4XqeGOXCv68tT+jb3vk/RyaKWP0PTKyWtmLSM0b+adUTEvbs1PEaH2w==}

  ms@2.1.3:
    resolution: {integrity: sha512-6FlzubTLZG3J2a/NVCAleEhjzq5oxgHyaCU9yYXvcLsvoVaHJq/s5xXI6/XXP6tz7R9xAOtHnSO/tXtF3WRTlA==}

  mz@2.7.0:
    resolution: {integrity: sha512-z81GNO7nnYMEhrGh9LeymoE4+Yr0Wn5McHIZMK5cfQCl+NDX08sCZgUc9/6MHni9IWuFLm1Z3HTCXu2z9fN62Q==}

  nanoid@3.3.7:
    resolution: {integrity: sha512-eSRppjcPIatRIMC1U6UngP8XFcz8MQWGQdt1MTBQ7NaAmvXDfvNxbvWV3x2y6CdEUciCSsDHDQZbhYaB8QEo2g==}
    engines: {node: ^10 || ^12 || ^13.7 || ^14 || >=15.0.1}
    hasBin: true

  natural-compare@1.4.0:
    resolution: {integrity: sha512-OWND8ei3VtNC9h7V60qff3SVobHr996CTwgxubgyQYEpg290h9J0buyECNNJexkFm5sOajh5G116RYA1c8ZMSw==}

  next-auth@5.0.0-beta.20:
    resolution: {integrity: sha512-+48SjV9k9AtUU3JbEIa4PXNjKIewfFjVGL7Xs2RKkuQ5QqegDNIQiIG8sLk6/qo7RTScQYIGKgeQ5IuQRtrTQg==}
    peerDependencies:
      '@simplewebauthn/browser': ^9.0.1
      '@simplewebauthn/server': ^9.0.2
      next: ^14.0.0-0 || ^15.0.0-0
      nodemailer: ^6.6.5
      react: ^18.2.0 || ^19.0.0-0
    peerDependenciesMeta:
      '@simplewebauthn/browser':
        optional: true
      '@simplewebauthn/server':
        optional: true
      nodemailer:
        optional: true

  next-safe-action@7.5.0:
    resolution: {integrity: sha512-o3qgVz+cHfOZ0/2aaLder/bCwEB8ipX023t5s6BnXlODg2CbnSfDuKsJse7vdgcuH5hDdvQcXCysZXYInj4yIw==}
    engines: {node: '>=18.17'}
    peerDependencies:
      '@sinclair/typebox': '>= 0.33.3'
      next: '>= 14.0.0'
      react: '>= 18.2.0'
      react-dom: '>= 18.2.0'
      valibot: '>= 0.36.0'
      yup: '>= 1.0.0'
      zod: '>= 3.0.0'
    peerDependenciesMeta:
      '@sinclair/typebox':
        optional: true
      valibot:
        optional: true
      yup:
        optional: true
      zod:
        optional: true

  next-themes@0.3.0:
    resolution: {integrity: sha512-/QHIrsYpd6Kfk7xakK4svpDI5mmXP0gfvCoJdGpZQ2TOrQZmsW0QxjaiLn8wbIKjtm4BTSqLoix4lxYYOnLJ/w==}
    peerDependencies:
      react: ^16.8 || ^17 || ^18
      react-dom: ^16.8 || ^17 || ^18

  next@14.2.6:
    resolution: {integrity: sha512-57Su7RqXs5CBKKKOagt8gPhMM3CpjgbeQhrtei2KLAA1vTNm7jfKS+uDARkSW8ZETUflDCBIsUKGSyQdRs4U4g==}
    engines: {node: '>=18.17.0'}
    hasBin: true
    peerDependencies:
      '@opentelemetry/api': ^1.1.0
      '@playwright/test': ^1.41.2
      react: ^18.2.0
      react-dom: ^18.2.0
      sass: ^1.3.0
    peerDependenciesMeta:
      '@opentelemetry/api':
        optional: true
      '@playwright/test':
        optional: true
      sass:
        optional: true

  node-gyp-build@4.8.1:
    resolution: {integrity: sha512-OSs33Z9yWr148JZcbZd5WiAXhh/n9z8TxQcdMhIOlpN9AhWpLfvVFO73+m77bBABQMaY9XSvIa+qk0jlI7Gcaw==}
    hasBin: true

  node-releases@2.0.17:
    resolution: {integrity: sha512-Ww6ZlOiEQfPfXM45v17oabk77Z7mg5bOt7AjDyzy7RjK9OrLrLC8dyZQoAPEOtFX9SaNf1Tdvr5gRJWdTJj7GA==}

  nopt@7.2.1:
    resolution: {integrity: sha512-taM24ViiimT/XntxbPyJQzCG+p4EKOpgD3mxFwW38mGjVUrfERQOeY4EDHjdnptttfHuHQXFx+lTP08Q+mLa/w==}
    engines: {node: ^14.17.0 || ^16.13.0 || >=18.0.0}
    hasBin: true

  normalize-path@3.0.0:
    resolution: {integrity: sha512-6eZs5Ls3WtCisHWp9S2GUy8dqkpGi4BVSz3GaqiE6ezub0512ESztXUwUB6C6IKbQkY2Pnb/mD4WYojCRwcwLA==}
    engines: {node: '>=0.10.0'}

  normalize-range@0.1.2:
    resolution: {integrity: sha512-bdok/XvKII3nUpklnV6P2hxtMNrCboOjAcyBuQnWEhO665FwrSNRxU+AqpsyvO6LgGYPspN+lu5CLtw4jPRKNA==}
    engines: {node: '>=0.10.0'}

  npm-run-path@5.3.0:
    resolution: {integrity: sha512-ppwTtiJZq0O/ai0z7yfudtBpWIoxM8yE6nHi1X47eFR2EWORqfbu6CnPlNsjeN683eT0qG6H/Pyf9fCcvjnnnQ==}
    engines: {node: ^12.20.0 || ^14.13.1 || >=16.0.0}

  nwsapi@2.2.12:
    resolution: {integrity: sha512-qXDmcVlZV4XRtKFzddidpfVP4oMSGhga+xdMc25mv8kaLUHtgzCDhUxkrN8exkGdTlLNaXj7CV3GtON7zuGZ+w==}

  oauth4webapi@2.11.1:
    resolution: {integrity: sha512-aNzOnL98bL6izG97zgnZs1PFEyO4WDVRhz2Pd066NPak44w5ESLRCYmJIyey8avSBPOMtBjhF3ZDDm7bIb7UOg==}

  object-assign@4.1.1:
    resolution: {integrity: sha512-rJgTQnkUnH1sFw8yT6VSU3zD3sWmu6sZhIseY8VX+GRu3P6F7Fu+JNDoXfklElbLJSnc3FUQHVe4cU5hj+BcUg==}
    engines: {node: '>=0.10.0'}

  object-hash@3.0.0:
    resolution: {integrity: sha512-RSn9F68PjH9HqtltsSnqYC1XXoWe9Bju5+213R98cNGttag9q9yAOTzdbsqvIa7aNm5WffBZFpWYr2aWrklWAw==}
    engines: {node: '>= 6'}

  object-inspect@1.13.2:
    resolution: {integrity: sha512-IRZSRuzJiynemAXPYtPe5BoI/RESNYR7TYm50MC5Mqbd3Jmw5y790sErYw3V6SryFJD64b74qQQs9wn5Bg/k3g==}
    engines: {node: '>= 0.4'}

  object-is@1.1.6:
    resolution: {integrity: sha512-F8cZ+KfGlSGi09lJT7/Nd6KJZ9ygtvYC0/UYYLI9nmQKLMnydpB9yvbv9K1uSkEu7FU9vYPmVwLg328tX+ot3Q==}
    engines: {node: '>= 0.4'}

  object-keys@1.1.1:
    resolution: {integrity: sha512-NuAESUOUMrlIXOfHKzD6bpPu3tYt3xvjNdRIQ+FeT0lNb4K8WR70CaDxhuNguS2XG+GjkyMwOzsN5ZktImfhLA==}
    engines: {node: '>= 0.4'}

  object.assign@4.1.5:
    resolution: {integrity: sha512-byy+U7gp+FVwmyzKPYhW2h5l3crpmGsxl7X2s8y43IgxvG4g3QZ6CffDtsNQy1WsmZpQbO+ybo0AlW7TY6DcBQ==}
    engines: {node: '>= 0.4'}

  object.entries@1.1.8:
    resolution: {integrity: sha512-cmopxi8VwRIAw/fkijJohSfpef5PdN0pMQJN6VC/ZKvn0LIknWD8KtgY6KlQdEc4tIjcQ3HxSMmnvtzIscdaYQ==}
    engines: {node: '>= 0.4'}

  object.fromentries@2.0.8:
    resolution: {integrity: sha512-k6E21FzySsSK5a21KRADBd/NGneRegFO5pLHfdQLpRDETUNJueLXs3WCzyQ3tFRDYgbq3KHGXfTbi2bs8WQ6rQ==}
    engines: {node: '>= 0.4'}

  object.groupby@1.0.3:
    resolution: {integrity: sha512-+Lhy3TQTuzXI5hevh8sBGqbmurHbbIjAi0Z4S63nthVLmLxfbj4T54a4CfZrXIrt9iP4mVAPYMo/v99taj3wjQ==}
    engines: {node: '>= 0.4'}

  object.values@1.2.0:
    resolution: {integrity: sha512-yBYjY9QX2hnRmZHAjG/f13MzmBzxzYgQhFrke06TTyKY5zSTEqkOeukBzIdVA3j3ulu8Qa3MbVFShV7T2RmGtQ==}
    engines: {node: '>= 0.4'}

  obuf@1.1.2:
    resolution: {integrity: sha512-PX1wu0AmAdPqOL1mWhqmlOd8kOIZQwGZw6rh7uby9fTc5lhaOWFLX3I6R1hrF9k3zUY40e6igsLGkDXK92LJNg==}

  once@1.4.0:
    resolution: {integrity: sha512-lNaJgI+2Q5URQBkccEKHTQOPaXdUxnZZElQTZY0MFUAuaEqe1E+Nyvgdz/aIyNi6Z9MzO5dv1H8n58/GELp3+w==}

  onetime@6.0.0:
    resolution: {integrity: sha512-1FlR+gjXK7X+AsAHso35MnyN5KqGwJRi/31ft6x0M194ht7S+rWAvd7PHss9xSKMzE0asv1pyIHaJYq+BbacAQ==}
    engines: {node: '>=12'}

  optionator@0.9.4:
    resolution: {integrity: sha512-6IpQ7mKUxRcZNLIObR0hz7lxsapSSIYNZJwXPGeF0mTVqGKFIXj1DQcMoT22S3ROcLyY/rz0PWaWZ9ayWmad9g==}
    engines: {node: '>= 0.8.0'}

  p-limit@3.1.0:
    resolution: {integrity: sha512-TYOanM3wGwNGsZN2cVTYPArw454xnXj5qmWF1bEoAc4+cU/ol7GVh7odevjp1FNHduHc3KZMcFduxU5Xc6uJRQ==}
    engines: {node: '>=10'}

  p-locate@5.0.0:
    resolution: {integrity: sha512-LaNjtRWUBY++zB5nE/NwcaoMylSPk+S+ZHNB1TzdbMJMny6dynpAGt7X/tl/QYq3TIeE6nxHppbo2LGymrG5Pw==}
    engines: {node: '>=10'}

  package-json-from-dist@1.0.0:
    resolution: {integrity: sha512-dATvCeZN/8wQsGywez1mzHtTlP22H8OEfPrVMLNr4/eGa+ijtLn/6M5f0dY8UKNrC2O9UCU6SSoG3qRKnt7STw==}

  parent-module@1.0.1:
    resolution: {integrity: sha512-GQ2EWRpQV8/o+Aw8YqtfZZPfNRWZYkbidE9k5rpl/hC3vtHHBfGm2Ifi6qWV+coDGkrUKZAxE3Lot5kcsRlh+g==}
    engines: {node: '>=6'}

  parse5@7.1.2:
    resolution: {integrity: sha512-Czj1WaSVpaoj0wbhMzLmWD69anp2WH7FXMB9n1Sy8/ZFF9jolSQVMu1Ij5WIyGmcBmhk7EOndpO4mIpihVqAXw==}

  parseley@0.12.1:
    resolution: {integrity: sha512-e6qHKe3a9HWr0oMRVDTRhKce+bRO8VGQR3NyVwcjwrbhMmFCX9KszEV35+rn4AdilFAq9VPxP/Fe1wC9Qjd2lw==}

  path-exists@4.0.0:
    resolution: {integrity: sha512-ak9Qy5Q7jYb2Wwcey5Fpvg2KoAc/ZIhLSLOSBmRmygPsGwkVVt0fZa0qrtMz+m6tJTAHfZQ8FnmB4MG4LWy7/w==}
    engines: {node: '>=8'}

  path-is-absolute@1.0.1:
    resolution: {integrity: sha512-AVbw3UJ2e9bq64vSaS9Am0fje1Pa8pbGqTTsmXfaIiMpnr5DlDhfJOuLj9Sf95ZPVDAUerDfEk88MPmPe7UCQg==}
    engines: {node: '>=0.10.0'}

  path-key@3.1.1:
    resolution: {integrity: sha512-ojmeN0qd+y0jszEtoY48r0Peq5dwMEkIlCOu6Q5f41lfkswXuKtYrhgoTpLnyIcHm24Uhqx+5Tqm2InSwLhE6Q==}
    engines: {node: '>=8'}

  path-key@4.0.0:
    resolution: {integrity: sha512-haREypq7xkM7ErfgIyA0z+Bj4AGKlMSdlQE2jvJo6huWD1EdkKYV+G/T4nq0YEF2vgTT8kqMFKo1uHn950r4SQ==}
    engines: {node: '>=12'}

  path-parse@1.0.7:
    resolution: {integrity: sha512-LDJzPVEEEPR+y48z93A0Ed0yXb8pAByGWo/k5YYdYgpY2/2EsOsksJrq7lOHxryrVOn1ejG6oAp8ahvOIQD8sw==}

  path-scurry@1.11.1:
    resolution: {integrity: sha512-Xa4Nw17FS9ApQFJ9umLiJS4orGjm7ZzwUrwamcGQuHSzDyth9boKDaycYdDcZDuqYATXw4HFXgaqWTctW/v1HA==}
    engines: {node: '>=16 || 14 >=14.18'}

  path-type@4.0.0:
    resolution: {integrity: sha512-gDKb8aZMDeD/tZWs9P6+q0J9Mwkdl6xMV8TjnGP3qJVJ06bdMgkbBlLU8IdfOsIsFz2BW1rNVT3XuNEl8zPAvw==}
    engines: {node: '>=8'}

  pathe@1.1.2:
    resolution: {integrity: sha512-whLdWMYL2TwI08hn8/ZqAbrVemu0LNaNNJZX73O6qaIdCTfXutsLhMkjdENX0qhsQ9uIimo4/aQOmXkoon2nDQ==}

  pathval@2.0.0:
    resolution: {integrity: sha512-vE7JKRyES09KiunauX7nd2Q9/L7lhok4smP9RZTDeD4MVs72Dp2qNFVz39Nz5a0FVEW0BJR6C0DYrq6unoziZA==}
    engines: {node: '>= 14.16'}

  peberminta@0.9.0:
    resolution: {integrity: sha512-XIxfHpEuSJbITd1H3EeQwpcZbTLHc+VVr8ANI9t5sit565tsI4/xK3KWTUFE2e6QiangUkh3B0jihzmGnNrRsQ==}

  pg-cloudflare@1.1.1:
    resolution: {integrity: sha512-xWPagP/4B6BgFO+EKz3JONXv3YDgvkbVrGw2mTo3D6tVDQRh1e7cqVGvyR3BE+eQgAvx1XhW/iEASj4/jCWl3Q==}

  pg-connection-string@2.6.4:
    resolution: {integrity: sha512-v+Z7W/0EO707aNMaAEfiGnGL9sxxumwLl2fJvCQtMn9Fxsg+lPpPkdcyBSv/KFgpGdYkMfn+EI1Or2EHjpgLCA==}

  pg-int8@1.0.1:
    resolution: {integrity: sha512-WCtabS6t3c8SkpDBUlb1kjOs7l66xsGdKpIPZsg4wR+B3+u9UAum2odSsF9tnvxg80h4ZxLWMy4pRjOsFIqQpw==}
    engines: {node: '>=4.0.0'}

  pg-numeric@1.0.2:
    resolution: {integrity: sha512-BM/Thnrw5jm2kKLE5uJkXqqExRUY/toLHda65XgFTBTFYZyopbKjBe29Ii3RbkvlsMoFwD+tHeGaCjjv0gHlyw==}
    engines: {node: '>=4'}

  pg-pool@3.6.2:
    resolution: {integrity: sha512-Htjbg8BlwXqSBQ9V8Vjtc+vzf/6fVUuak/3/XXKA9oxZprwW3IMDQTGHP+KDmVL7rtd+R1QjbnCFPuTHm3G4hg==}
    peerDependencies:
      pg: '>=8.0'

  pg-protocol@1.6.1:
    resolution: {integrity: sha512-jPIlvgoD63hrEuihvIg+tJhoGjUsLPn6poJY9N5CnlPd91c2T18T/9zBtLxZSb1EhYxBRoZJtzScCaWlYLtktg==}

  pg-types@2.2.0:
    resolution: {integrity: sha512-qTAAlrEsl8s4OiEQY69wDvcMIdQN6wdz5ojQiOy6YRMuynxenON0O5oCpJI6lshc6scgAY8qvJ2On/p+CXY0GA==}
    engines: {node: '>=4'}

  pg-types@4.0.2:
    resolution: {integrity: sha512-cRL3JpS3lKMGsKaWndugWQoLOCoP+Cic8oseVcbr0qhPzYD5DWXK+RZ9LY9wxRf7RQia4SCwQlXk0q6FCPrVng==}
    engines: {node: '>=10'}

  pg@8.12.0:
    resolution: {integrity: sha512-A+LHUSnwnxrnL/tZ+OLfqR1SxLN3c/pgDztZ47Rpbsd4jUytsTtwQo/TLPRzPJMp/1pbhYVhH9cuSZLAajNfjQ==}
    engines: {node: '>= 8.0.0'}
    peerDependencies:
      pg-native: '>=3.0.1'
    peerDependenciesMeta:
      pg-native:
        optional: true

  pgpass@1.0.5:
    resolution: {integrity: sha512-FdW9r/jQZhSeohs1Z3sI1yxFQNFvMcnmfuj4WBMUTxOrAyLMaTcE1aAMBiTlbMNaXvBCQuVi0R7hd8udDSP7ug==}

  picocolors@1.0.1:
    resolution: {integrity: sha512-anP1Z8qwhkbmu7MFP5iTt+wQKXgwzf7zTyGlcdzabySa9vd0Xt392U0rVmz9poOaBj0uHJKyyo9/upk0HrEQew==}

  picomatch@2.3.1:
    resolution: {integrity: sha512-JU3teHTNjmE2VCGFzuY8EXzCDVwEqB2a8fsIvwaStHhAWJEeVd1o1QD80CU6+ZdEXXSLbSsuLwJjkCBWqRQUVA==}
    engines: {node: '>=8.6'}

  pify@2.3.0:
    resolution: {integrity: sha512-udgsAY+fTnvv7kI7aaxbqwWNb0AHiB0qBO89PZKPkoTmGOgdbrHDKD+0B2X4uTfJ/FT1R09r9gTsjUjNJotuog==}
    engines: {node: '>=0.10.0'}

  pirates@4.0.6:
    resolution: {integrity: sha512-saLsH7WeYYPiD25LDuLRRY/i+6HaPYr6G1OUlN39otzkSTxKnubR9RTxS3/Kk50s1g2JTgFwWQDQyplC5/SHZg==}
    engines: {node: '>= 6'}

  possible-typed-array-names@1.0.0:
    resolution: {integrity: sha512-d7Uw+eZoloe0EHDIYoe+bQ5WXnGMOpmiZFTuMWCwpjzzkL2nTjcKiAk4hh8TjnGye2TwWOk3UXucZ+3rbmBa8Q==}
    engines: {node: '>= 0.4'}

  postcss-import@15.1.0:
    resolution: {integrity: sha512-hpr+J05B2FVYUAXHeK1YyI267J/dDDhMU6B6civm8hSY1jYJnBXxzKDKDswzJmtLHryrjhnDjqqp/49t8FALew==}
    engines: {node: '>=14.0.0'}
    peerDependencies:
      postcss: ^8.0.0

  postcss-js@4.0.1:
    resolution: {integrity: sha512-dDLF8pEO191hJMtlHFPRa8xsizHaM82MLfNkUHdUtVEV3tgTp5oj+8qbEqYM57SLfc74KSbw//4SeJma2LRVIw==}
    engines: {node: ^12 || ^14 || >= 16}
    peerDependencies:
      postcss: ^8.4.21

  postcss-load-config@4.0.2:
    resolution: {integrity: sha512-bSVhyJGL00wMVoPUzAVAnbEoWyqRxkjv64tUl427SKnPrENtq6hJwUojroMz2VB+Q1edmi4IfrAPpami5VVgMQ==}
    engines: {node: '>= 14'}
    peerDependencies:
      postcss: '>=8.0.9'
      ts-node: '>=9.0.0'
    peerDependenciesMeta:
      postcss:
        optional: true
      ts-node:
        optional: true

  postcss-nested@6.0.1:
    resolution: {integrity: sha512-mEp4xPMi5bSWiMbsgoPfcP74lsWLHkQbZc3sY+jWYd65CUwXrUaTp0fmNpa01ZcETKlIgUdFN/MpS2xZtqL9dQ==}
    engines: {node: '>=12.0'}
    peerDependencies:
      postcss: ^8.2.14

  postcss-selector-parser@6.0.10:
    resolution: {integrity: sha512-IQ7TZdoaqbT+LCpShg46jnZVlhWD2w6iQYAcYXfHARZ7X1t/UGhhceQDs5X0cGqKvYlHNOuv7Oa1xmb0oQuA3w==}
    engines: {node: '>=4'}

  postcss-selector-parser@6.1.1:
    resolution: {integrity: sha512-b4dlw/9V8A71rLIDsSwVmak9z2DuBUB7CA1/wSdelNEzqsjoSPeADTWNO09lpH49Diy3/JIZ2bSPB1dI3LJCHg==}
    engines: {node: '>=4'}

  postcss-value-parser@4.2.0:
    resolution: {integrity: sha512-1NNCs6uurfkVbeXG4S8JFT9t19m45ICnif8zWLd5oPSZ50QnwMfK+H3jv408d4jw/7Bttv5axS5IiHoLaVNHeQ==}

  postcss@8.4.31:
    resolution: {integrity: sha512-PS08Iboia9mts/2ygV3eLpY5ghnUcfLV/EXTOW1E2qYxJKGGBUtNjN76FYHnMs36RmARn41bC0AZmn+rR0OVpQ==}
    engines: {node: ^10 || ^12 || >=14}

  postcss@8.4.39:
    resolution: {integrity: sha512-0vzE+lAiG7hZl1/9I8yzKLx3aR9Xbof3fBHKunvMfOCYAtMhrsnccJY2iTURb9EZd5+pLuiNV9/c/GZJOHsgIw==}
    engines: {node: ^10 || ^12 || >=14}

  postcss@8.4.41:
    resolution: {integrity: sha512-TesUflQ0WKZqAvg52PWL6kHgLKP6xB6heTOdoYM0Wt2UHyxNa4K25EZZMgKns3BH1RLVbZCREPpLY0rhnNoHVQ==}
    engines: {node: ^10 || ^12 || >=14}

  postgres-array@2.0.0:
    resolution: {integrity: sha512-VpZrUqU5A69eQyW2c5CA1jtLecCsN2U/bD6VilrFDWq5+5UIEVO7nazS3TEcHf1zuPYO/sqGvUvW62g86RXZuA==}
    engines: {node: '>=4'}

  postgres-array@3.0.2:
    resolution: {integrity: sha512-6faShkdFugNQCLwucjPcY5ARoW1SlbnrZjmGl0IrrqewpvxvhSLHimCVzqeuULCbG0fQv7Dtk1yDbG3xv7Veog==}
    engines: {node: '>=12'}

  postgres-bytea@1.0.0:
    resolution: {integrity: sha512-xy3pmLuQqRBZBXDULy7KbaitYqLcmxigw14Q5sj8QBVLqEwXfeybIKVWiqAXTlcvdvb0+xkOtDbfQMOf4lST1w==}
    engines: {node: '>=0.10.0'}

  postgres-bytea@3.0.0:
    resolution: {integrity: sha512-CNd4jim9RFPkObHSjVHlVrxoVQXz7quwNFpz7RY1okNNme49+sVyiTvTRobiLV548Hx/hb1BG+iE7h9493WzFw==}
    engines: {node: '>= 6'}

  postgres-date@1.0.7:
    resolution: {integrity: sha512-suDmjLVQg78nMK2UZ454hAG+OAW+HQPZ6n++TNDUX+L0+uUlLywnoxJKDou51Zm+zTCjrCl0Nq6J9C5hP9vK/Q==}
    engines: {node: '>=0.10.0'}

  postgres-date@2.1.0:
    resolution: {integrity: sha512-K7Juri8gtgXVcDfZttFKVmhglp7epKb1K4pgrkLxehjqkrgPhfG6OO8LHLkfaqkbpjNRnra018XwAr1yQFWGcA==}
    engines: {node: '>=12'}

  postgres-interval@1.2.0:
    resolution: {integrity: sha512-9ZhXKM/rw350N1ovuWHbGxnGh/SNJ4cnxHiM0rxE4VN41wsg8P8zWn9hv/buK00RP4WvlOyr/RBDiptyxVbkZQ==}
    engines: {node: '>=0.10.0'}

  postgres-interval@3.0.0:
    resolution: {integrity: sha512-BSNDnbyZCXSxgA+1f5UU2GmwhoI0aU5yMxRGO8CdFEcY2BQF9xm/7MqKnYoM1nJDk8nONNWDk9WeSmePFhQdlw==}
    engines: {node: '>=12'}

  postgres-range@1.1.4:
    resolution: {integrity: sha512-i/hbxIE9803Alj/6ytL7UHQxRvZkI9O4Sy+J3HGc4F4oo/2eQAjTSNJ0bfxyse3bH0nuVesCk+3IRLaMtG3H6w==}

  preact-render-to-string@5.2.3:
    resolution: {integrity: sha512-aPDxUn5o3GhWdtJtW0svRC2SS/l8D9MAgo2+AWml+BhDImb27ALf04Q2d+AHqUUOc6RdSXFIBVa2gxzgMKgtZA==}
    peerDependencies:
      preact: '>=10'

  preact@10.11.3:
    resolution: {integrity: sha512-eY93IVpod/zG3uMF22Unl8h9KkrcKIRs2EGar8hwLZZDU1lkjph303V9HZBwufh2s736U6VXuhD109LYqPoffg==}

  prelude-ls@1.2.1:
    resolution: {integrity: sha512-vkcDPrRZo1QZLbn5RLGPpg/WmIQ65qoWWhcGKf/b5eplkkarX0m9z8ppCat4mlOqUsWpyNuYgO3VRyrYHSzX5g==}
    engines: {node: '>= 0.8.0'}

  prettier@3.3.3:
    resolution: {integrity: sha512-i2tDNA0O5IrMO757lfrdQZCc2jPNDVntV0m/+4whiDfWaTKfMNgR7Qz0NAeGz/nRqF4m5/6CLzbP4/liHt12Ew==}
    engines: {node: '>=14'}
    hasBin: true

  pretty-format@27.5.1:
    resolution: {integrity: sha512-Qb1gy5OrP5+zDf2Bvnzdl3jsTf1qXVMazbvCoKhtKqVs4/YK4ozX4gKQJJVyNe+cajNPn0KoC0MC3FUmaHWEmQ==}
    engines: {node: ^10.13.0 || ^12.13.0 || ^14.15.0 || >=15.0.0}

  pretty-format@3.8.0:
    resolution: {integrity: sha512-WuxUnVtlWL1OfZFQFuqvnvs6MiAGk9UNsBostyBOB0Is9wb5uRESevA6rnl/rkksXaGX3GzZhPup5d6Vp1nFew==}

  prop-types@15.8.1:
    resolution: {integrity: sha512-oj87CgZICdulUohogVAR7AjlC0327U4el4L6eAvOqCeudMDVU0NThNaV+b9Df4dXgSP1gXMTnPdhfe/2qDH5cg==}

  proto-list@1.2.4:
    resolution: {integrity: sha512-vtK/94akxsTMhe0/cbfpR+syPuszcuwhqVjJq26CuNDgFGj682oRBXOP5MJpv2r7JtE8MsiepGIqvvOTBwn2vA==}

  psl@1.9.0:
    resolution: {integrity: sha512-E/ZsdU4HLs/68gYzgGTkMicWTLPdAftJLfJFlLUAAKZGkStNU72sZjT66SnMDVOfOWY/YAoiD7Jxa9iHvngcag==}

  punycode@2.3.1:
    resolution: {integrity: sha512-vYt7UD1U9Wg6138shLtLOvdAu+8DsC/ilFtEVHcH+wydcSpNE20AfSOduf6MkRFahL5FY7X1oU7nKVZFtfq8Fg==}
    engines: {node: '>=6'}

  querystringify@2.2.0:
    resolution: {integrity: sha512-FIqgj2EUvTa7R50u0rGsyTftzjYmv/a3hO345bZNrqabNqjtgiDMgmo4mkUjd+nzU5oF3dClKqFIPUKybUyqoQ==}

  queue-microtask@1.2.3:
    resolution: {integrity: sha512-NuaNSa6flKT5JaSYQzJok04JzTL1CA6aGhv5rfLW3PgqA+M2ChpZQnAC8h8i4ZFkBS8X5RqkDBHA7r4hej3K9A==}

  react-day-picker@8.10.1:
    resolution: {integrity: sha512-TMx7fNbhLk15eqcMt+7Z7S2KF7mfTId/XJDjKE8f+IUcFn0l08/kI4FiYTL/0yuOLmEcbR4Fwe3GJf/NiiMnPA==}
    peerDependencies:
      date-fns: ^2.28.0 || ^3.0.0
      react: ^16.8.0 || ^17.0.0 || ^18.0.0

  react-dom@18.3.1:
    resolution: {integrity: sha512-5m4nQKp+rZRb09LNH59GM4BxTh9251/ylbKIbpe7TpGxfJ+9kv6BLkLBXIjjspbgbnIBNqlI23tRnTWT0snUIw==}
    peerDependencies:
      react: ^18.3.1

  react-hook-form@7.52.1:
    resolution: {integrity: sha512-uNKIhaoICJ5KQALYZ4TOaOLElyM+xipord+Ha3crEFhTntdLvWZqVY49Wqd/0GiVCA/f9NjemLeiNPjG7Hpurg==}
    engines: {node: '>=12.22.0'}
    peerDependencies:
      react: ^16.8.0 || ^17 || ^18 || ^19

  react-is@16.13.1:
    resolution: {integrity: sha512-24e6ynE2H+OKt4kqsOvNd8kBpV65zoxbA4BVsEOB3ARVWQki/DHzaUoC5KuON/BiccDaCCTZBuOcfZs70kR8bQ==}

  react-is@17.0.2:
    resolution: {integrity: sha512-w2GsyukL62IJnlaff/nRegPQR94C/XXamvMWmSHRJ4y7Ts/4ocGRmTHvOs8PSE6pB3dWOrD/nueuU5sduBsQ4w==}

  react-promise-suspense@0.3.4:
    resolution: {integrity: sha512-I42jl7L3Ze6kZaq+7zXWSunBa3b1on5yfvUW6Eo/3fFOj6dZ5Bqmcd264nJbTK/gn1HjjILAjSwnZbV4RpSaNQ==}

  react-refresh@0.14.2:
    resolution: {integrity: sha512-jCvmsr+1IUSMUyzOkRcvnVbX3ZYC6g9TDrDbFuFmRDq7PD4yaGbLKNQL6k2jnArV8hjYxh7hVhAZB6s9HDGpZA==}
    engines: {node: '>=0.10.0'}

  react-remove-scroll-bar@2.3.6:
    resolution: {integrity: sha512-DtSYaao4mBmX+HDo5YWYdBWQwYIQQshUV/dVxFxK+KM26Wjwp1gZ6rv6OC3oujI6Bfu6Xyg3TwK533AQutsn/g==}
    engines: {node: '>=10'}
    peerDependencies:
      '@types/react': ^16.8.0 || ^17.0.0 || ^18.0.0
      react: ^16.8.0 || ^17.0.0 || ^18.0.0
    peerDependenciesMeta:
      '@types/react':
        optional: true

  react-remove-scroll@2.5.5:
    resolution: {integrity: sha512-ImKhrzJJsyXJfBZ4bzu8Bwpka14c/fQt0k+cyFp/PBhTfyDnU5hjOtM4AG/0AMyy8oKzOTR0lDgJIM7pYXI0kw==}
    engines: {node: '>=10'}
    peerDependencies:
      '@types/react': ^16.8.0 || ^17.0.0 || ^18.0.0
      react: ^16.8.0 || ^17.0.0 || ^18.0.0
    peerDependenciesMeta:
      '@types/react':
        optional: true

  react-remove-scroll@2.5.7:
    resolution: {integrity: sha512-FnrTWO4L7/Bhhf3CYBNArEG/yROV0tKmTv7/3h9QCFvH6sndeFf1wPqOcbFVu5VAulS5dV1wGT3GZZ/1GawqiA==}
    engines: {node: '>=10'}
    peerDependencies:
      '@types/react': ^16.8.0 || ^17.0.0 || ^18.0.0
      react: ^16.8.0 || ^17.0.0 || ^18.0.0
    peerDependenciesMeta:
      '@types/react':
        optional: true

  react-resizable-panels@2.0.21:
    resolution: {integrity: sha512-rFRjZ2sJ+iut0hY+5NtIxoIRlQqTWqZ6rMNahaZeZDpRPQyg8xiKjrlvXMq52WswFwpg47GFJcxn7f9uAFnZsQ==}
    peerDependencies:
      react: ^16.14.0 || ^17.0.0 || ^18.0.0
      react-dom: ^16.14.0 || ^17.0.0 || ^18.0.0

  react-smooth@4.0.1:
    resolution: {integrity: sha512-OE4hm7XqR0jNOq3Qmk9mFLyd6p2+j6bvbPJ7qlB7+oo0eNcL2l7WQzG6MBnT3EXY6xzkLMUBec3AfewJdA0J8w==}
    peerDependencies:
      react: ^16.8.0 || ^17.0.0 || ^18.0.0
      react-dom: ^16.8.0 || ^17.0.0 || ^18.0.0

  react-style-singleton@2.2.1:
    resolution: {integrity: sha512-ZWj0fHEMyWkHzKYUr2Bs/4zU6XLmq9HsgBURm7g5pAVfyn49DgUiNgY2d4lXRlYSiCif9YBGpQleewkcqddc7g==}
    engines: {node: '>=10'}
    peerDependencies:
      '@types/react': ^16.8.0 || ^17.0.0 || ^18.0.0
      react: ^16.8.0 || ^17.0.0 || ^18.0.0
    peerDependenciesMeta:
      '@types/react':
        optional: true

  react-transition-group@4.4.5:
    resolution: {integrity: sha512-pZcd1MCJoiKiBR2NRxeCRg13uCXbydPnmB4EOeRrY7480qNWO8IIgQG6zlDkm6uRMsURXPuKq0GWtiM59a5Q6g==}
    peerDependencies:
      react: '>=16.6.0'
      react-dom: '>=16.6.0'

  react-wrap-balancer@1.1.1:
    resolution: {integrity: sha512-AB+l7FPRWl6uZ28VcJ8skkwLn2+UC62bjiw8tQUrZPlEWDVnR9MG0lghyn7EyxuJSsFEpht4G+yh2WikEqQ/5Q==}
    peerDependencies:
      react: '>=16.8.0 || ^17.0.0 || ^18'

  react@18.3.1:
    resolution: {integrity: sha512-wS+hAgJShR0KhEvPJArfuPVN1+Hz1t0Y6n5jLrGQbkb4urgPE/0Rve+1kMB1v/oWgHgm4WIcV+i7F2pTVj+2iQ==}
    engines: {node: '>=0.10.0'}

  read-cache@1.0.0:
    resolution: {integrity: sha512-Owdv/Ft7IjOgm/i0xvNDZ1LrRANRfew4b2prF3OWMQLxLfu3bS8FVhCsrSCMK4lR56Y9ya+AThoTpDCTxCmpRA==}

  readdirp@3.6.0:
    resolution: {integrity: sha512-hOS089on8RduqdbhvQ5Z37A0ESjsqz6qnRcffsMU3495FuTdqSm+7bhJ29JvIOsBDEEnan5DPu9t3To9VRlMzA==}
    engines: {node: '>=8.10.0'}

  recharts-scale@0.4.5:
    resolution: {integrity: sha512-kivNFO+0OcUNu7jQquLXAxz1FIwZj8nrj+YkOKc5694NbjCvcT6aSZiIzNzd2Kul4o4rTto8QVR9lMNtxD4G1w==}

  recharts@2.12.7:
    resolution: {integrity: sha512-hlLJMhPQfv4/3NBSAyq3gzGg4h2v69RJh6KU7b3pXYNNAELs9kEoXOjbkxdXpALqKBoVmVptGfLpxdaVYqjmXQ==}
    engines: {node: '>=14'}
    peerDependencies:
      react: ^16.0.0 || ^17.0.0 || ^18.0.0
      react-dom: ^16.0.0 || ^17.0.0 || ^18.0.0

  reflect.getprototypeof@1.0.6:
    resolution: {integrity: sha512-fmfw4XgoDke3kdI6h4xcUz1dG8uaiv5q9gcEwLS4Pnth2kxT+GZ7YehS1JTMGBQmtV7Y4GFGbs2re2NqhdozUg==}
    engines: {node: '>= 0.4'}

  regenerator-runtime@0.14.1:
    resolution: {integrity: sha512-dYnhHh0nJoMfnkZs6GmmhFknAGRrLznOu5nc9ML+EJxGvrx6H7teuevqVqCuPcPK//3eDrrjQhehXVx9cnkGdw==}

  regexp.prototype.flags@1.5.2:
    resolution: {integrity: sha512-NcDiDkTLuPR+++OCKB0nWafEmhg/Da8aUPLPMQbK+bxKKCm1/S5he+AqYa4PlMCVBalb4/yxIRub6qkEx5yJbw==}
    engines: {node: '>= 0.4'}

  requires-port@1.0.0:
    resolution: {integrity: sha512-KigOCHcocU3XODJxsu8i/j8T9tzT4adHiecwORRQ0ZZFcp7ahwXuRU1m+yuO90C5ZUyGeGfocHDI14M3L3yDAQ==}

  resend@3.4.0:
    resolution: {integrity: sha512-F3PVHdTHeLonSnrU5V6k8643LJ9QacLu3uI9M+BAFkmBmB1ELM2x7fdsziYZoSm6DmU6TKwiQCK0jf8dcNomcQ==}
    engines: {node: '>=18'}

  resolve-from@4.0.0:
    resolution: {integrity: sha512-pb/MYmXstAkysRFx8piNI1tGFNQIFA3vkE3Gq4EuA1dF6gHp/+vgZqsCGJapvy8N3Q+4o7FwvquPJcnZ7RYy4g==}
    engines: {node: '>=4'}

  resolve-pkg-maps@1.0.0:
    resolution: {integrity: sha512-seS2Tj26TBVOC2NIc2rOe2y2ZO7efxITtLZcGSOnHHNOQ7CkiUBfw0Iw2ck6xkIhPwLhKNLS8BO+hEpngQlqzw==}

  resolve@1.22.8:
    resolution: {integrity: sha512-oKWePCxqpd6FlLvGV1VU0x7bkPmmCNolxzjMf4NczoDnQcIWrAF+cPtZn5i6n+RfD2d9i0tzpKnG6Yk168yIyw==}
    hasBin: true

  resolve@2.0.0-next.5:
    resolution: {integrity: sha512-U7WjGVG9sH8tvjW5SmGbQuui75FiyjAX72HX15DwBBwF9dNiQZRQAg9nnPhYy+TUnE0+VcrttuvNI8oSxZcocA==}
    hasBin: true

  reusify@1.0.4:
    resolution: {integrity: sha512-U9nH88a3fc/ekCF1l0/UP1IosiuIjyTh7hBvXVMHYgVcfGvt897Xguj2UOLDeI5BG2m7/uwyaLVT6fbtCwTyzw==}
    engines: {iojs: '>=1.0.0', node: '>=0.10.0'}

  rimraf@3.0.2:
    resolution: {integrity: sha512-JZkJMZkAGFFPP2YqXZXPbMlMBgsxzE8ILs4lMIX/2o0L9UBw9O/Y3o6wFw/i9YLapcUJWwqbi3kdxIPdC62TIA==}
    deprecated: Rimraf versions prior to v4 are no longer supported
    hasBin: true

  rollup@4.21.0:
    resolution: {integrity: sha512-vo+S/lfA2lMS7rZ2Qoubi6I5hwZwzXeUIctILZLbHI+laNtvhhOIon2S1JksA5UEDQ7l3vberd0fxK44lTYjbQ==}
    engines: {node: '>=18.0.0', npm: '>=8.0.0'}
    hasBin: true

  rrweb-cssom@0.6.0:
    resolution: {integrity: sha512-APM0Gt1KoXBz0iIkkdB/kfvGOwC4UuJFeG/c+yV7wSc7q96cG/kJ0HiYCnzivD9SB53cLV1MlHFNfOuPaadYSw==}

  rrweb-cssom@0.7.1:
    resolution: {integrity: sha512-TrEMa7JGdVm0UThDJSx7ddw5nVm3UJS9o9CCIZ72B1vSyEZoziDqBYP3XIoi/12lKrJR8rE3jeFHMok2F/Mnsg==}

  run-parallel@1.2.0:
    resolution: {integrity: sha512-5l4VyZR86LZ/lDxZTR6jqL8AFE2S0IFLMP26AbjsLVADxHdhB/c0GUsH+y39UfCi3dzz8OlQuPmnaJOMoDHQBA==}

  safe-array-concat@1.1.2:
    resolution: {integrity: sha512-vj6RsCsWBCf19jIeHEfkRMw8DPiBb+DMXklQ/1SGDHOMlHdPUkZXFQ2YdplS23zESTijAcurb1aSgJA3AgMu1Q==}
    engines: {node: '>=0.4'}

  safe-regex-test@1.0.3:
    resolution: {integrity: sha512-CdASjNJPvRa7roO6Ra/gLYBTzYzzPyyBXxIMdGW3USQLyjWEls2RgW5UBTXaQVp+OrpeCK3bLem8smtmheoRuw==}
    engines: {node: '>= 0.4'}

  safer-buffer@2.1.2:
    resolution: {integrity: sha512-YZo3K82SD7Riyi0E1EQPojLz7kpepnSQI9IyPbHHg1XXXevb5dJI7tpyN2ADxGcQbHG7vcyRHk0cbwqcQriUtg==}

  saxes@6.0.0:
    resolution: {integrity: sha512-xAg7SOnEhrm5zI3puOOKyy1OMcMlIJZYNJY7xLBwSze0UjhPLnWfj2GF2EpT0jmzaJKIWKHLsaSSajf35bcYnA==}
    engines: {node: '>=v12.22.7'}

  scheduler@0.23.2:
    resolution: {integrity: sha512-UOShsPwz7NrMUqhR6t0hWjFduvOzbtv7toDH1/hIrfRNIDBnnBWd0CwJTGvTpngVlmwGCdP9/Zl/tVrDqcuYzQ==}

  selderee@0.11.0:
    resolution: {integrity: sha512-5TF+l7p4+OsnP8BCCvSyZiSPc4x4//p5uPwK8TCnVPJYRmU2aYKMpOXvw8zM5a5JvuuCGN1jmsMwuU2W02ukfA==}

  semver@6.3.1:
    resolution: {integrity: sha512-BR7VvDCVHO+q2xBEWskxS6DJE1qRnb7DxzUrogb71CWoSficBxYsiAGd+Kl0mmq/MprG9yArRkyrQxTO6XjMzA==}
    hasBin: true

  semver@7.6.3:
    resolution: {integrity: sha512-oVekP1cKtI+CTDvHWYFUcMtsK/00wmAEfyqKfNdARm8u1wNVhSgaX7A8d4UuIlUI5e84iEwOhs7ZPYRmzU9U6A==}
    engines: {node: '>=10'}
    hasBin: true

  set-function-length@1.2.2:
    resolution: {integrity: sha512-pgRc4hJ4/sNjWCSS9AmnS40x3bNMDTknHgL5UaMBTMyJnU90EgWh1Rz+MC9eFu4BuN/UwZjKQuY/1v3rM7HMfg==}
    engines: {node: '>= 0.4'}

  set-function-name@2.0.2:
    resolution: {integrity: sha512-7PGFlmtwsEADb0WYyvCMa1t+yke6daIG4Wirafur5kcf+MhUnPms1UeR0CKQdTZD81yESwMHbtn+TR+dMviakQ==}
    engines: {node: '>= 0.4'}

  shebang-command@2.0.0:
    resolution: {integrity: sha512-kHxr2zZpYtdmrN1qDjrrX/Z1rR1kG8Dx+gkpK1G4eXmvXswmcE1hTWBWYUzlraYw1/yZp6YuDY77YtvbN0dmDA==}
    engines: {node: '>=8'}

  shebang-regex@3.0.0:
    resolution: {integrity: sha512-7++dFhtcx3353uBaq8DDR4NuxBetBzC7ZQOhmTQInHEd6bSrXdiEyzCvG07Z44UYdLShWUyXt5M/yhz8ekcb1A==}
    engines: {node: '>=8'}

  side-channel@1.0.6:
    resolution: {integrity: sha512-fDW/EZ6Q9RiO8eFG8Hj+7u/oW+XrPTIChwCOM2+th2A6OblDtYYIpve9m+KvI9Z4C9qSEXlaGR6bTEYHReuglA==}
    engines: {node: '>= 0.4'}

  siginfo@2.0.0:
    resolution: {integrity: sha512-ybx0WO1/8bSBLEWXZvEd7gMW3Sn3JFlW3TvX1nREbDLRNQNaeNN8WK0meBwPdAaOI7TtRRRJn/Es1zhrrCHu7g==}

  signal-exit@4.1.0:
    resolution: {integrity: sha512-bzyZ1e88w9O1iNJbKnOlvYTrWPDl46O1bG0D3XInv+9tkPrxrN8jUUTiFlDkkmKWgn1M6CfIA13SuGqOa9Korw==}
    engines: {node: '>=14'}

  slash@3.0.0:
    resolution: {integrity: sha512-g9Q1haeby36OSStwb4ntCGGGaKsaVSjQ68fBxoQcutl5fS1vuY18H3wSt3jFyFtrkx+Kz0V1G85A4MyAdDMi2Q==}
    engines: {node: '>=8'}

  sonner@1.5.0:
    resolution: {integrity: sha512-FBjhG/gnnbN6FY0jaNnqZOMmB73R+5IiyYAw8yBj7L54ER7HB3fOSE5OFiQiE2iXWxeXKvg6fIP4LtVppHEdJA==}
    peerDependencies:
      react: ^18.0.0
      react-dom: ^18.0.0

  source-map-js@1.2.0:
    resolution: {integrity: sha512-itJW8lvSA0TXEphiRoawsCksnlf8SyvmFzIhltqAHluXd88pkCd+cXJVHTDwdCr0IzwptSm035IHQktUu1QUMg==}
    engines: {node: '>=0.10.0'}

  source-map-support@0.5.21:
    resolution: {integrity: sha512-uBHU3L3czsIyYXKX88fdrGovxdSCoTGDRZ6SYXtSRxLZUzHg5P/66Ht6uoUlHu9EZod+inXhKo3qQgwXUT/y1w==}

  source-map@0.6.1:
    resolution: {integrity: sha512-UjgapumWlbMhkBgzT7Ykc5YXUT46F0iKu8SGXq0bcwP5dz/h0Plj6enJqjz1Zbq2l5WaqYnrVbwWOWMyF3F47g==}
    engines: {node: '>=0.10.0'}

  split2@4.2.0:
    resolution: {integrity: sha512-UcjcJOWknrNkF6PLX83qcHM6KHgVKNkV62Y8a5uYDVv9ydGQVwAHMKqHdJje1VTWpljG0WYpCDhrCdAOYH4TWg==}
    engines: {node: '>= 10.x'}

  stackback@0.0.2:
    resolution: {integrity: sha512-1XMJE5fQo1jGH6Y/7ebnwPOBEkIEnT4QF32d5R1+VXdXveM0IBMJt8zfaxX1P3QhVwrYe+576+jkANtSS2mBbw==}

  std-env@3.7.0:
    resolution: {integrity: sha512-JPbdCEQLj1w5GilpiHAx3qJvFndqybBysA3qUOnznweH4QbNYUsW/ea8QzSrnh0vNsezMMw5bcVool8lM0gwzg==}

  stop-iteration-iterator@1.0.0:
    resolution: {integrity: sha512-iCGQj+0l0HOdZ2AEeBADlsRC+vsnDsZsbdSiH1yNSjcfKM7fdpCMfqAL/dwF5BLiw/XhRft/Wax6zQbhq2BcjQ==}
    engines: {node: '>= 0.4'}

  streamsearch@1.1.0:
    resolution: {integrity: sha512-Mcc5wHehp9aXz1ax6bZUyY5afg9u2rv5cqQI3mRrYkGC8rW2hM02jWuwjtL++LS5qinSyhj2QfLyNsuc+VsExg==}
    engines: {node: '>=10.0.0'}

  string-width@4.2.3:
    resolution: {integrity: sha512-wKyQRQpjJ0sIp62ErSZdGsjMJWsap5oRNihHhu6G7JVO/9jIB6UyevL+tXuOqrng8j/cxKTWyWUwvSTriiZz/g==}
    engines: {node: '>=8'}

  string-width@5.1.2:
    resolution: {integrity: sha512-HnLOCR3vjcY8beoNLtcjZ5/nxn2afmME6lhrDrebokqMap+XbeW8n9TXpPDOqdGK5qcI3oT0GKTW6wC7EMiVqA==}
    engines: {node: '>=12'}

  string.prototype.includes@2.0.0:
    resolution: {integrity: sha512-E34CkBgyeqNDcrbU76cDjL5JLcVrtSdYq0MEh/B10r17pRP4ciHLwTgnuLV8Ay6cgEMLkcBkFCKyFZ43YldYzg==}

  string.prototype.matchall@4.0.11:
    resolution: {integrity: sha512-NUdh0aDavY2og7IbBPenWqR9exH+E26Sv8e0/eTe1tltDGZL+GtBkDAnnyBtmekfK6/Dq3MkcGtzXFEd1LQrtg==}
    engines: {node: '>= 0.4'}

  string.prototype.repeat@1.0.0:
    resolution: {integrity: sha512-0u/TldDbKD8bFCQ/4f5+mNRrXwZ8hg2w7ZR8wa16e8z9XpePWl3eGEcUD0OXpEH/VJH/2G3gjUtR3ZOiBe2S/w==}

  string.prototype.trim@1.2.9:
    resolution: {integrity: sha512-klHuCNxiMZ8MlsOihJhJEBJAiMVqU3Z2nEXWfWnIqjN0gEFS9J9+IxKozWWtQGcgoa1WUZzLjKPTr4ZHNFTFxw==}
    engines: {node: '>= 0.4'}

  string.prototype.trimend@1.0.8:
    resolution: {integrity: sha512-p73uL5VCHCO2BZZ6krwwQE3kCzM7NKmis8S//xEC6fQonchbum4eP6kR4DLEjQFO3Wnj3Fuo8NM0kOSjVdHjZQ==}

  string.prototype.trimstart@1.0.8:
    resolution: {integrity: sha512-UXSH262CSZY1tfu3G3Secr6uGLCFVPMhIqHjlgCUtCCcgihYc/xKs9djMTMUOb2j1mVSeU8EU6NWc/iQKU6Gfg==}
    engines: {node: '>= 0.4'}

  strip-ansi@6.0.1:
    resolution: {integrity: sha512-Y38VPSHcqkFrCpFnQ9vuSXmquuv5oXOKpGeT6aGrr3o3Gc9AlVa6JBfUSOCnbxGGZF+/0ooI7KrPuUSztUdU5A==}
    engines: {node: '>=8'}

  strip-ansi@7.1.0:
    resolution: {integrity: sha512-iq6eVVI64nQQTRYq2KtEg2d2uU7LElhTJwsH4YzIHZshxlgZms/wIc4VoDQTlG/IvVIrBKG06CrZnp0qv7hkcQ==}
    engines: {node: '>=12'}

  strip-bom@3.0.0:
    resolution: {integrity: sha512-vavAMRXOgBVNF6nyEEmL3DBK19iRpDcoIwW+swQ+CbGiu7lju6t+JklA1MHweoWtadgt4ISVUsXLyDq34ddcwA==}
    engines: {node: '>=4'}

  strip-final-newline@3.0.0:
    resolution: {integrity: sha512-dOESqjYr96iWYylGObzd39EuNTa5VJxyvVAEm5Jnh7KGo75V43Hk1odPQkNDyXNmUR6k+gEiDVXnjB8HJ3crXw==}
    engines: {node: '>=12'}

  strip-json-comments@3.1.1:
    resolution: {integrity: sha512-6fPc+R4ihwqP6N/aIv2f1gMH8lOVtWQHoqC4yK6oSDVVocumAsfCqjkXnqiYMhmMwS/mEHLp7Vehlt3ql6lEig==}
    engines: {node: '>=8'}

  styled-jsx@5.1.1:
    resolution: {integrity: sha512-pW7uC1l4mBZ8ugbiZrcIsiIvVx1UmTfw7UkC3Um2tmfUq9Bhk8IiyEIPl6F8agHgjzku6j0xQEZbfA5uSgSaCw==}
    engines: {node: '>= 12.0.0'}
    peerDependencies:
      '@babel/core': '*'
      babel-plugin-macros: '*'
      react: '>= 16.8.0 || 17.x.x || ^18.0.0-0'
    peerDependenciesMeta:
      '@babel/core':
        optional: true
      babel-plugin-macros:
        optional: true

  sucrase@3.35.0:
    resolution: {integrity: sha512-8EbVDiu9iN/nESwxeSxDKe0dunta1GOlHufmSSXxMD2z2/tMZpDMpvXQGsc+ajGo8y2uYUmixaSRUc/QPoQ0GA==}
    engines: {node: '>=16 || 14 >=14.17'}
    hasBin: true

  supports-color@5.5.0:
    resolution: {integrity: sha512-QjVjwdXIt408MIiAqCX4oUKsgU2EqAGzs2Ppkm4aQYbjm+ZEWEcW4SfFNTr4uMNZma0ey4f5lgLrkB0aX0QMow==}
    engines: {node: '>=4'}

  supports-color@7.2.0:
    resolution: {integrity: sha512-qpCAvRl9stuOHveKsn7HncJRvv501qIacKzQlO/+Lwxc9+0q2wLyv4Dfvt80/DPn2pqOBsJdDiogXGR9+OvwRw==}
    engines: {node: '>=8'}

  supports-preserve-symlinks-flag@1.0.0:
    resolution: {integrity: sha512-ot0WnXS9fgdkgIcePe6RHNk1WA8+muPa6cSjeR3V8K27q9BB1rTE3R1p7Hv0z1ZyAc8s6Vvv8DIyWf681MAt0w==}
    engines: {node: '>= 0.4'}

  symbol-tree@3.2.4:
    resolution: {integrity: sha512-9QNk5KwDF+Bvz+PyObkmSYjI5ksVUYtjW7AU22r2NKcfLJcXp96hkDWU3+XndOsUb+AQ9QhfzfCT2O+CNWT5Tw==}

  tailwind-merge@2.4.0:
    resolution: {integrity: sha512-49AwoOQNKdqKPd9CViyH5wJoSKsCDjUlzL8DxuGp3P1FsGY36NJDAa18jLZcaHAUUuTj+JB8IAo8zWgBNvBF7A==}

  tailwindcss-animate@1.0.7:
    resolution: {integrity: sha512-bl6mpH3T7I3UFxuvDEXLxy/VuFxBk5bbzplh7tXI68mwMokNYd1t9qPBHlnyTwfa4JGC4zP516I1hYYtQ/vspA==}
    peerDependencies:
      tailwindcss: '>=3.0.0 || insiders'

  tailwindcss@3.4.6:
    resolution: {integrity: sha512-1uRHzPB+Vzu57ocybfZ4jh5Q3SdlH7XW23J5sQoM9LhE9eIOlzxer/3XPSsycvih3rboRsvt0QCmzSrqyOYUIA==}
    engines: {node: '>=14.0.0'}
    hasBin: true

  tapable@2.2.1:
    resolution: {integrity: sha512-GNzQvQTOIP6RyTfE2Qxb8ZVlNmw0n88vp1szwWRimP02mnTsx3Wtn5qRdqY9w2XduFNUgvOwhNnQsjwCp+kqaQ==}
    engines: {node: '>=6'}

  text-table@0.2.0:
    resolution: {integrity: sha512-N+8UisAXDGk8PFXP4HAzVR9nbfmVJ3zYLAWiTIoqC5v5isinhr+r5uaO8+7r3BMfuNIufIsA7RdpVgacC2cSpw==}

  thenify-all@1.6.0:
    resolution: {integrity: sha512-RNxQH/qI8/t3thXJDwcstUO4zeqo64+Uy/+sNVRBx4Xn2OX+OZ9oP+iJnNFqplFra2ZUVeKCSa2oVWi3T4uVmA==}
    engines: {node: '>=0.8'}

  thenify@3.3.1:
    resolution: {integrity: sha512-RVZSIV5IG10Hk3enotrhvz0T9em6cyHBLkH/YAZuKqd8hRkKhSfCGIcP2KUY0EPxndzANBmNllzWPwak+bheSw==}

  tiny-invariant@1.3.3:
    resolution: {integrity: sha512-+FbBPE1o9QAYvviau/qC5SE3caw21q3xkvWKBtja5vgqOWIHHJ3ioaq1VPfn/Szqctz2bU/oYeKd9/z5BL+PVg==}

  tinybench@2.9.0:
    resolution: {integrity: sha512-0+DUvqWMValLmha6lr4kD8iAMK1HzV0/aKnCtWb9v9641TnP/MFb7Pc2bxoxQjTXAErryXVgUOfv2YqNllqGeg==}

  tinypool@1.0.1:
    resolution: {integrity: sha512-URZYihUbRPcGv95En+sz6MfghfIc2OJ1sv/RmhWZLouPY0/8Vo80viwPvg3dlaS9fuq7fQMEfgRRK7BBZThBEA==}
    engines: {node: ^18.0.0 || >=20.0.0}

  tinyrainbow@1.2.0:
    resolution: {integrity: sha512-weEDEq7Z5eTHPDh4xjX789+fHfF+P8boiFB+0vbWzpbnbsEr/GRaohi/uMKxg8RZMXnl1ItAi/IUHWMsjDV7kQ==}
    engines: {node: '>=14.0.0'}

  tinyspy@3.0.0:
    resolution: {integrity: sha512-q5nmENpTHgiPVd1cJDDc9cVoYN5x4vCvwT3FMilvKPKneCBZAxn2YWQjDF0UMcE9k0Cay1gBiDfTMU0g+mPMQA==}
    engines: {node: '>=14.0.0'}

  to-fast-properties@2.0.0:
    resolution: {integrity: sha512-/OaKK0xYrs3DmxRYqL/yDc+FxFUVYhDlXMhRmv3z915w2HF1tnN1omB354j8VUGO/hbRzyD6Y3sA7v7GS/ceog==}
    engines: {node: '>=4'}

  to-regex-range@5.0.1:
    resolution: {integrity: sha512-65P7iz6X5yEr1cwcgvQxbbIw7Uk3gOy5dIdtZ4rDveLqhrdJP+Li/Hx6tyK0NEb+2GCyneCMJiGqrADCSNk8sQ==}
    engines: {node: '>=8.0'}

  tough-cookie@4.1.4:
    resolution: {integrity: sha512-Loo5UUvLD9ScZ6jh8beX1T6sO1w2/MpCRpEP7V280GKMVUQ0Jzar2U3UJPsrdbziLEMMhu3Ujnq//rhiFuIeag==}
    engines: {node: '>=6'}

  tr46@5.0.0:
    resolution: {integrity: sha512-tk2G5R2KRwBd+ZN0zaEXpmzdKyOYksXwywulIX95MBODjSzMIuQnQ3m8JxgbhnL1LeVo7lqQKsYa1O3Htl7K5g==}
    engines: {node: '>=18'}

  ts-api-utils@1.3.0:
    resolution: {integrity: sha512-UQMIo7pb8WRomKR1/+MFVLTroIvDVtMX3K6OUir8ynLyzB8Jeriont2bTAtmNPa1ekAgN7YPDyf6V+ygrdU+eQ==}
    engines: {node: '>=16'}
    peerDependencies:
      typescript: '>=4.2.0'

  ts-interface-checker@0.1.13:
    resolution: {integrity: sha512-Y/arvbn+rrz3JCKl9C4kVNfTfSm2/mEp5FSz5EsZSANGPSlQrpRI5M4PKF+mJnE52jOO90PnPSc3Ur3bTQw0gA==}

  tsconfig-paths@3.15.0:
    resolution: {integrity: sha512-2Ac2RgzDe/cn48GvOe3M+o82pEFewD3UPbyoUHHdKasHwJKjds4fLXWf/Ux5kATBKN20oaFGu+jbElp1pos0mg==}

  tslib@2.6.3:
    resolution: {integrity: sha512-xNvxJEOUiWPGhUuUdQgAJPKOOJfGnIyKySOc09XkKsgdUV/3E2zvwZYdejjmRgPCgcym1juLH3226yA7sEFJKQ==}

  tslib@2.7.0:
    resolution: {integrity: sha512-gLXCKdN1/j47AiHiOkJN69hJmcbGTHI0ImLmbYLHykhgeN0jVGola9yVjFgzCUklsZQMW55o+dW7IXv3RCXDzA==}

  tsx@4.16.2:
    resolution: {integrity: sha512-C1uWweJDgdtX2x600HjaFaucXTilT7tgUZHbOE4+ypskZ1OP8CRCSDkCxG6Vya9EwaFIVagWwpaVAn5wzypaqQ==}
    engines: {node: '>=18.0.0'}
    hasBin: true

  type-check@0.4.0:
    resolution: {integrity: sha512-XleUoc9uwGXqjWwXaUTZAmzMcFZ5858QA2vvx1Ur5xIcixXIP+8LnFDgRplU30us6teqdlskFfu+ae4K79Ooew==}
    engines: {node: '>= 0.8.0'}

  type-fest@0.20.2:
    resolution: {integrity: sha512-Ne+eE4r0/iWnpAxD852z3A+N0Bt5RN//NjJwRd2VFHEmrywxf5vsZlh4R6lixl6B+wz/8d+maTSAkN1FIkI3LQ==}
    engines: {node: '>=10'}

  typed-array-buffer@1.0.2:
    resolution: {integrity: sha512-gEymJYKZtKXzzBzM4jqa9w6Q1Jjm7x2d+sh19AdsD4wqnMPDYyvwpsIc2Q/835kHuo3BEQ7CjelGhfTsoBb2MQ==}
    engines: {node: '>= 0.4'}

  typed-array-byte-length@1.0.1:
    resolution: {integrity: sha512-3iMJ9q0ao7WE9tWcaYKIptkNBuOIcZCCT0d4MRvuuH88fEoEH62IuQe0OtraD3ebQEoTRk8XCBoknUNc1Y67pw==}
    engines: {node: '>= 0.4'}

  typed-array-byte-offset@1.0.2:
    resolution: {integrity: sha512-Ous0vodHa56FviZucS2E63zkgtgrACj7omjwd/8lTEMEPFFyjfixMZ1ZXenpgCFBBt4EC1J2XsyVS2gkG0eTFA==}
    engines: {node: '>= 0.4'}

  typed-array-length@1.0.6:
    resolution: {integrity: sha512-/OxDN6OtAk5KBpGb28T+HZc2M+ADtvRxXrKKbUwtsLgdoxgX13hyy7ek6bFRl5+aBs2yZzB0c4CnQfAtVypW/g==}
    engines: {node: '>= 0.4'}

  typescript@5.5.3:
    resolution: {integrity: sha512-/hreyEujaB0w76zKo6717l3L0o/qEUtRgdvUBvlkhoWeOVMjMuHNHk0BRBzikzuGDqNmPQbg5ifMEqsHLiIUcQ==}
    engines: {node: '>=14.17'}
    hasBin: true

  unbox-primitive@1.0.2:
    resolution: {integrity: sha512-61pPlCD9h51VoreyJ0BReideM3MDKMKnh6+V9L08331ipq6Q8OFXZYiqP6n/tbHx4s5I9uRhcye6BrbkizkBDw==}

  undici-types@5.26.5:
    resolution: {integrity: sha512-JlCMO+ehdEIKqlFxk6IfVoAUVmgz7cU7zD/h9XZ0qzeosSHmUJVOzSQvvYSYWXkFXC+IfLKSIffhv0sVZup6pA==}

  universalify@0.2.0:
    resolution: {integrity: sha512-CJ1QgKmNg3CwvAv/kOFmtnEN05f0D/cn9QntgNOQlQF9dgvVTHj3t+8JPdjqawCHk7V/KA+fbUqzZ9XWhcqPUg==}
    engines: {node: '>= 4.0.0'}

  update-browserslist-db@1.1.0:
    resolution: {integrity: sha512-EdRAaAyk2cUE1wOf2DkEhzxqOQvFOoRJFNS6NeyJ01Gp2beMRpBAINjM2iDXE3KCuKhwnvHIQCJm6ThL2Z+HzQ==}
    hasBin: true
    peerDependencies:
      browserslist: '>= 4.21.0'

  uri-js@4.4.1:
    resolution: {integrity: sha512-7rKUyy33Q1yc98pQ1DAmLtwX109F7TIfWlW1Ydo8Wl1ii1SeHieeh0HHfPeL2fMXK6z0s8ecKs9frCuLJvndBg==}

  url-parse@1.5.10:
    resolution: {integrity: sha512-WypcfiRhfeUP9vvF0j6rw0J3hrWrw6iZv3+22h6iRMJ/8z1Tj6XfLP4DsUix5MhMPnXpiHDoKyoZ/bdCkwBCiQ==}

  use-callback-ref@1.3.2:
    resolution: {integrity: sha512-elOQwe6Q8gqZgDA8mrh44qRTQqpIHDcZ3hXTLjBe1i4ph8XpNJnO+aQf3NaG+lriLopI4HMx9VjQLfPQ6vhnoA==}
    engines: {node: '>=10'}
    peerDependencies:
      '@types/react': ^16.8.0 || ^17.0.0 || ^18.0.0
      react: ^16.8.0 || ^17.0.0 || ^18.0.0
    peerDependenciesMeta:
      '@types/react':
        optional: true

  use-sidecar@1.1.2:
    resolution: {integrity: sha512-epTbsLuzZ7lPClpz2TyryBfztm7m+28DlEv2ZCQ3MDr5ssiwyOwGH/e5F9CkfWjJ1t4clvI58yF822/GUkjjhw==}
    engines: {node: '>=10'}
    peerDependencies:
      '@types/react': ^16.9.0 || ^17.0.0 || ^18.0.0
      react: ^16.8.0 || ^17.0.0 || ^18.0.0
    peerDependenciesMeta:
      '@types/react':
        optional: true

  utf-8-validate@6.0.4:
    resolution: {integrity: sha512-xu9GQDeFp+eZ6LnCywXN/zBancWvOpUMzgjLPSjy4BRHSmTelvn2E0DG0o1sTiw5hkCKBHo8rwSKncfRfv2EEQ==}
    engines: {node: '>=6.14.2'}

  util-deprecate@1.0.2:
    resolution: {integrity: sha512-EPD5q1uXyFxJpCrLnCc1nHnq3gOa6DZBocAIiI2TaSCA7VCJ1UJDMagCzIkXNsUYfD1daK//LTEQ8xiIbrHtcw==}

  validator@13.12.0:
    resolution: {integrity: sha512-c1Q0mCiPlgdTVVVIJIrBuxNicYE+t/7oKeI9MWLj3fh/uq2Pxh/3eeWbVZ4OcGW1TUf53At0njHw5SMdA3tmMg==}
    engines: {node: '>= 0.10'}

  vaul@0.9.1:
    resolution: {integrity: sha512-fAhd7i4RNMinx+WEm6pF3nOl78DFkAazcN04ElLPFF9BMCNGbY/kou8UMhIcicm0rJCNePJP0Yyza60gGOD0Jw==}
    peerDependencies:
      react: ^16.8 || ^17.0 || ^18.0
      react-dom: ^16.8 || ^17.0 || ^18.0

  victory-vendor@36.9.2:
    resolution: {integrity: sha512-PnpQQMuxlwYdocC8fIJqVXvkeViHYzotI+NJrCuav0ZYFoq912ZHBk3mCeuj+5/VpodOjPe1z0Fk2ihgzlXqjQ==}

  vite-node@2.0.5:
    resolution: {integrity: sha512-LdsW4pxj0Ot69FAoXZ1yTnA9bjGohr2yNBU7QKRxpz8ITSkhuDl6h3zS/tvgz4qrNjeRnvrWeXQ8ZF7Um4W00Q==}
    engines: {node: ^18.0.0 || >=20.0.0}
    hasBin: true

  vite@5.4.2:
    resolution: {integrity: sha512-dDrQTRHp5C1fTFzcSaMxjk6vdpKvT+2/mIdE07Gw2ykehT49O0z/VHS3zZ8iV/Gh8BJJKHWOe5RjaNrW5xf/GA==}
    engines: {node: ^18.0.0 || >=20.0.0}
    hasBin: true
    peerDependencies:
      '@types/node': ^18.0.0 || >=20.0.0
      less: '*'
      lightningcss: ^1.21.0
      sass: '*'
      sass-embedded: '*'
      stylus: '*'
      sugarss: '*'
      terser: ^5.4.0
    peerDependenciesMeta:
      '@types/node':
        optional: true
      less:
        optional: true
      lightningcss:
        optional: true
      sass:
        optional: true
      sass-embedded:
        optional: true
      stylus:
        optional: true
      sugarss:
        optional: true
      terser:
        optional: true

  vitest@2.0.5:
    resolution: {integrity: sha512-8GUxONfauuIdeSl5f9GTgVEpg5BTOlplET4WEDaeY2QBiN8wSm68vxN/tb5z405OwppfoCavnwXafiaYBC/xOA==}
    engines: {node: ^18.0.0 || >=20.0.0}
    hasBin: true
    peerDependencies:
      '@edge-runtime/vm': '*'
      '@types/node': ^18.0.0 || >=20.0.0
      '@vitest/browser': 2.0.5
      '@vitest/ui': 2.0.5
      happy-dom: '*'
      jsdom: '*'
    peerDependenciesMeta:
      '@edge-runtime/vm':
        optional: true
      '@types/node':
        optional: true
      '@vitest/browser':
        optional: true
      '@vitest/ui':
        optional: true
      happy-dom:
        optional: true
      jsdom:
        optional: true

  w3c-xmlserializer@5.0.0:
    resolution: {integrity: sha512-o8qghlI8NZHU1lLPrpi2+Uq7abh4GGPpYANlalzWxyWteJOCsr/P+oPBA49TOLu5FTZO4d3F9MnWJfiMo4BkmA==}
    engines: {node: '>=18'}

  webidl-conversions@7.0.0:
    resolution: {integrity: sha512-VwddBukDzu71offAQR975unBIGqfKZpM+8ZX6ySk8nYhVoo5CYaZyzt3YBvYtRtO+aoGlqxPg/B87NGVZ/fu6g==}
    engines: {node: '>=12'}

  whatwg-encoding@3.1.1:
    resolution: {integrity: sha512-6qN4hJdMwfYBtE3YBTTHhoeuUrDBPZmbQaxWAqSALV/MeEnR5z1xd8UKud2RAkFoPkmB+hli1TZSnyi84xz1vQ==}
    engines: {node: '>=18'}

  whatwg-mimetype@4.0.0:
    resolution: {integrity: sha512-QaKxh0eNIi2mE9p2vEdzfagOKHCcj1pJ56EEHGQOVxp8r9/iszLUUV7v89x9O1p/T+NlTM5W7jW6+cz4Fq1YVg==}
    engines: {node: '>=18'}

  whatwg-url@14.0.0:
    resolution: {integrity: sha512-1lfMEm2IEr7RIV+f4lUNPOqfFL+pO+Xw3fJSqmjX9AbXcXcYOkCe1P6+9VBZB6n94af16NfZf+sSk0JCBZC9aw==}
    engines: {node: '>=18'}

  which-boxed-primitive@1.0.2:
    resolution: {integrity: sha512-bwZdv0AKLpplFY2KZRX6TvyuN7ojjr7lwkg6ml0roIy9YeuSr7JS372qlNW18UQYzgYK9ziGcerWqZOmEn9VNg==}

  which-builtin-type@1.1.4:
    resolution: {integrity: sha512-bppkmBSsHFmIMSl8BO9TbsyzsvGjVoppt8xUiGzwiu/bhDCGxnpOKCxgqj6GuyHE0mINMDecBFPlOm2hzY084w==}
    engines: {node: '>= 0.4'}

  which-collection@1.0.2:
    resolution: {integrity: sha512-K4jVyjnBdgvc86Y6BkaLZEN933SwYOuBFkdmBu9ZfkcAbdVbpITnDmjvZ/aQjRXQrv5EPkTnD1s39GiiqbngCw==}
    engines: {node: '>= 0.4'}

  which-typed-array@1.1.15:
    resolution: {integrity: sha512-oV0jmFtUky6CXfkqehVvBP/LSWJ2sy4vWMioiENyJLePrBO/yKyV9OyJySfAKosh+RYkIl5zJCNZ8/4JncrpdA==}
    engines: {node: '>= 0.4'}

  which@2.0.2:
    resolution: {integrity: sha512-BLI3Tl1TW3Pvl70l3yq3Y64i+awpwXqsGBYWkkqMtnbXgrMD+yj7rhW0kuEDxzJaYXGjEW5ogapKNMEKNMjibA==}
    engines: {node: '>= 8'}
    hasBin: true

  why-is-node-running@2.3.0:
    resolution: {integrity: sha512-hUrmaWBdVDcxvYqnyh09zunKzROWjbZTiNy8dBEjkS7ehEDQibXJ7XvlmtbwuTclUiIyN+CyXQD4Vmko8fNm8w==}
    engines: {node: '>=8'}
    hasBin: true

  word-wrap@1.2.5:
    resolution: {integrity: sha512-BN22B5eaMMI9UMtjrGd5g5eCYPpCPDUy0FJXbYsaT5zYxjFOckS53SQDE3pWkVoWpHXVb3BrYcEN4Twa55B5cA==}
    engines: {node: '>=0.10.0'}

  wrap-ansi@7.0.0:
    resolution: {integrity: sha512-YVGIj2kamLSTxw6NsZjoBxfSwsn0ycdesmc4p+Q21c5zPuZ1pl+NfxVdxPtdHvmNVOQ6XSYG4AUtyt/Fi7D16Q==}
    engines: {node: '>=10'}

  wrap-ansi@8.1.0:
    resolution: {integrity: sha512-si7QWI6zUMq56bESFvagtmzMdGOtoxfR+Sez11Mobfc7tm+VkUckk9bW2UeffTGVUbOksxmSw0AA2gs8g71NCQ==}
    engines: {node: '>=12'}

  wrappy@1.0.2:
    resolution: {integrity: sha512-l4Sp/DRseor9wL6EvV2+TuQn63dMkPjZ/sp9XkghTEbV9KlPS1xUsZ3u7/IQO4wxtcFB4bgpQPRcR3QCvezPcQ==}

  ws@8.18.0:
    resolution: {integrity: sha512-8VbfWfHLbbwu3+N6OKsOMpBdT4kXPDDB9cJk2bJ6mh9ucxdlnNvH1e+roYkKmN9Nxw2yjz7VzeO9oOz2zJ04Pw==}
    engines: {node: '>=10.0.0'}
    peerDependencies:
      bufferutil: ^4.0.1
      utf-8-validate: '>=5.0.2'
    peerDependenciesMeta:
      bufferutil:
        optional: true
      utf-8-validate:
        optional: true

  xml-name-validator@5.0.0:
    resolution: {integrity: sha512-EvGK8EJ3DhaHfbRlETOWAS5pO9MZITeauHKJyb8wyajUfQUenkIg2MvLDTZ4T/TgIcm3HU0TFBgWWboAZ30UHg==}
    engines: {node: '>=18'}

  xmlchars@2.2.0:
    resolution: {integrity: sha512-JZnDKK8B0RCDw84FNdDAIpZK+JuJw+s7Lz8nksI7SIuU3UXJJslUthsi+uWBUYOwPFwW7W7PRLRfUKpxjtjFCw==}

  xtend@4.0.2:
    resolution: {integrity: sha512-LKYU1iAXJXUgAXn9URjiu+MWhyUXHsvfp7mcuYm9dSUKK0/CjtrUwFAxD82/mCWbtLsGjFIad0wIsod4zrTAEQ==}
    engines: {node: '>=0.4'}

  yallist@3.1.1:
    resolution: {integrity: sha512-a4UGQaWPH59mOXUYnAG2ewncQS4i4F43Tv3JoAM+s2VDAmS9NsK8GpDMLrCHPksFT7h3K6TOoUNn2pb7RoXx4g==}

  yaml@2.4.5:
    resolution: {integrity: sha512-aBx2bnqDzVOyNKfsysjA2ms5ZlnjSAW2eG3/L5G/CSujfjLJTJsEw1bGw8kCf04KodQWk1pxlGnZ56CRxiawmg==}
    engines: {node: '>= 14'}
    hasBin: true

  yocto-queue@0.1.0:
    resolution: {integrity: sha512-rVksvsnNCdJ/ohGc6xgPwyN8eheCxsiLM8mxuE/t/mOVqJewPuO1miLpTHQiRgTKCLexL4MeAFVagts7HmNZ2Q==}
    engines: {node: '>=10'}

  zod@3.23.8:
    resolution: {integrity: sha512-XBx9AXhXktjUqnepgTiE5flcKIYWi/rme0Eaj+5Y0lftuGBq+jyRu/md4WnuxqgP1ubdpNCsYEYPxrzVHD8d6g==}

snapshots:

  '@alloc/quick-lru@5.2.0': {}

  '@ampproject/remapping@2.3.0':
    dependencies:
      '@jridgewell/gen-mapping': 0.3.5
      '@jridgewell/trace-mapping': 0.3.25

  '@auth/core@0.28.2':
    dependencies:
      '@panva/hkdf': 1.2.1
      '@types/cookie': 0.6.0
      cookie: 0.6.0
      jose: 5.6.3
      oauth4webapi: 2.11.1
      preact: 10.11.3
      preact-render-to-string: 5.2.3(preact@10.11.3)

  '@auth/core@0.34.2':
    dependencies:
      '@panva/hkdf': 1.2.1
      '@types/cookie': 0.6.0
      cookie: 0.6.0
      jose: 5.6.3
      oauth4webapi: 2.11.1
      preact: 10.11.3
      preact-render-to-string: 5.2.3(preact@10.11.3)

  '@auth/drizzle-adapter@0.8.2':
    dependencies:
      '@auth/core': 0.28.2
    transitivePeerDependencies:
      - '@simplewebauthn/browser'
      - '@simplewebauthn/server'
      - nodemailer

  '@babel/code-frame@7.24.7':
    dependencies:
      '@babel/highlight': 7.24.7
      picocolors: 1.0.1

  '@babel/compat-data@7.25.2': {}

  '@babel/core@7.25.2':
    dependencies:
      '@ampproject/remapping': 2.3.0
      '@babel/code-frame': 7.24.7
      '@babel/generator': 7.25.0
      '@babel/helper-compilation-targets': 7.25.2
      '@babel/helper-module-transforms': 7.25.2(@babel/core@7.25.2)
      '@babel/helpers': 7.25.0
      '@babel/parser': 7.25.3
      '@babel/template': 7.25.0
      '@babel/traverse': 7.25.3
      '@babel/types': 7.25.2
      convert-source-map: 2.0.0
      debug: 4.3.5
      gensync: 1.0.0-beta.2
      json5: 2.2.3
      semver: 6.3.1
    transitivePeerDependencies:
      - supports-color

  '@babel/generator@7.25.0':
    dependencies:
      '@babel/types': 7.25.2
      '@jridgewell/gen-mapping': 0.3.5
      '@jridgewell/trace-mapping': 0.3.25
      jsesc: 2.5.2

  '@babel/helper-compilation-targets@7.25.2':
    dependencies:
      '@babel/compat-data': 7.25.2
      '@babel/helper-validator-option': 7.24.8
      browserslist: 4.23.2
      lru-cache: 5.1.1
      semver: 6.3.1

  '@babel/helper-module-imports@7.24.7':
    dependencies:
      '@babel/traverse': 7.25.3
      '@babel/types': 7.25.2
    transitivePeerDependencies:
      - supports-color

  '@babel/helper-module-transforms@7.25.2(@babel/core@7.25.2)':
    dependencies:
      '@babel/core': 7.25.2
      '@babel/helper-module-imports': 7.24.7
      '@babel/helper-simple-access': 7.24.7
      '@babel/helper-validator-identifier': 7.24.7
      '@babel/traverse': 7.25.3
    transitivePeerDependencies:
      - supports-color

  '@babel/helper-plugin-utils@7.24.8': {}

  '@babel/helper-simple-access@7.24.7':
    dependencies:
      '@babel/traverse': 7.25.3
      '@babel/types': 7.25.2
    transitivePeerDependencies:
      - supports-color

  '@babel/helper-string-parser@7.24.8': {}

  '@babel/helper-validator-identifier@7.24.7': {}

  '@babel/helper-validator-option@7.24.8': {}

  '@babel/helpers@7.25.0':
    dependencies:
      '@babel/template': 7.25.0
      '@babel/types': 7.25.2

  '@babel/highlight@7.24.7':
    dependencies:
      '@babel/helper-validator-identifier': 7.24.7
      chalk: 2.4.2
      js-tokens: 4.0.0
      picocolors: 1.0.1

  '@babel/parser@7.25.3':
    dependencies:
      '@babel/types': 7.25.2

  '@babel/plugin-transform-react-jsx-self@7.24.7(@babel/core@7.25.2)':
    dependencies:
      '@babel/core': 7.25.2
      '@babel/helper-plugin-utils': 7.24.8

  '@babel/plugin-transform-react-jsx-source@7.24.7(@babel/core@7.25.2)':
    dependencies:
      '@babel/core': 7.25.2
      '@babel/helper-plugin-utils': 7.24.8

  '@babel/runtime@7.24.8':
    dependencies:
      regenerator-runtime: 0.14.1

  '@babel/template@7.25.0':
    dependencies:
      '@babel/code-frame': 7.24.7
      '@babel/parser': 7.25.3
      '@babel/types': 7.25.2

  '@babel/traverse@7.25.3':
    dependencies:
      '@babel/code-frame': 7.24.7
      '@babel/generator': 7.25.0
      '@babel/parser': 7.25.3
      '@babel/template': 7.25.0
      '@babel/types': 7.25.2
      debug: 4.3.5
      globals: 11.12.0
    transitivePeerDependencies:
      - supports-color

  '@babel/types@7.25.2':
    dependencies:
      '@babel/helper-string-parser': 7.24.8
      '@babel/helper-validator-identifier': 7.24.7
      to-fast-properties: 2.0.0

  '@drizzle-team/brocli@0.10.1': {}

  '@esbuild-kit/core-utils@3.3.2':
    dependencies:
      esbuild: 0.18.20
      source-map-support: 0.5.21

  '@esbuild-kit/esm-loader@2.6.5':
    dependencies:
      '@esbuild-kit/core-utils': 3.3.2
      get-tsconfig: 4.7.6

  '@esbuild/aix-ppc64@0.19.12':
    optional: true

  '@esbuild/aix-ppc64@0.21.5':
    optional: true

  '@esbuild/android-arm64@0.18.20':
    optional: true

  '@esbuild/android-arm64@0.19.12':
    optional: true

  '@esbuild/android-arm64@0.21.5':
    optional: true

  '@esbuild/android-arm@0.18.20':
    optional: true

  '@esbuild/android-arm@0.19.12':
    optional: true

  '@esbuild/android-arm@0.21.5':
    optional: true

  '@esbuild/android-x64@0.18.20':
    optional: true

  '@esbuild/android-x64@0.19.12':
    optional: true

  '@esbuild/android-x64@0.21.5':
    optional: true

  '@esbuild/darwin-arm64@0.18.20':
    optional: true

  '@esbuild/darwin-arm64@0.19.12':
    optional: true

  '@esbuild/darwin-arm64@0.21.5':
    optional: true

  '@esbuild/darwin-x64@0.18.20':
    optional: true

  '@esbuild/darwin-x64@0.19.12':
    optional: true

  '@esbuild/darwin-x64@0.21.5':
    optional: true

  '@esbuild/freebsd-arm64@0.18.20':
    optional: true

  '@esbuild/freebsd-arm64@0.19.12':
    optional: true

  '@esbuild/freebsd-arm64@0.21.5':
    optional: true

  '@esbuild/freebsd-x64@0.18.20':
    optional: true

  '@esbuild/freebsd-x64@0.19.12':
    optional: true

  '@esbuild/freebsd-x64@0.21.5':
    optional: true

  '@esbuild/linux-arm64@0.18.20':
    optional: true

  '@esbuild/linux-arm64@0.19.12':
    optional: true

  '@esbuild/linux-arm64@0.21.5':
    optional: true

  '@esbuild/linux-arm@0.18.20':
    optional: true

  '@esbuild/linux-arm@0.19.12':
    optional: true

  '@esbuild/linux-arm@0.21.5':
    optional: true

  '@esbuild/linux-ia32@0.18.20':
    optional: true

  '@esbuild/linux-ia32@0.19.12':
    optional: true

  '@esbuild/linux-ia32@0.21.5':
    optional: true

  '@esbuild/linux-loong64@0.18.20':
    optional: true

  '@esbuild/linux-loong64@0.19.12':
    optional: true

  '@esbuild/linux-loong64@0.21.5':
    optional: true

  '@esbuild/linux-mips64el@0.18.20':
    optional: true

  '@esbuild/linux-mips64el@0.19.12':
    optional: true

  '@esbuild/linux-mips64el@0.21.5':
    optional: true

  '@esbuild/linux-ppc64@0.18.20':
    optional: true

  '@esbuild/linux-ppc64@0.19.12':
    optional: true

  '@esbuild/linux-ppc64@0.21.5':
    optional: true

  '@esbuild/linux-riscv64@0.18.20':
    optional: true

  '@esbuild/linux-riscv64@0.19.12':
    optional: true

  '@esbuild/linux-riscv64@0.21.5':
    optional: true

  '@esbuild/linux-s390x@0.18.20':
    optional: true

  '@esbuild/linux-s390x@0.19.12':
    optional: true

  '@esbuild/linux-s390x@0.21.5':
    optional: true

  '@esbuild/linux-x64@0.18.20':
    optional: true

  '@esbuild/linux-x64@0.19.12':
    optional: true

  '@esbuild/linux-x64@0.21.5':
    optional: true

  '@esbuild/netbsd-x64@0.18.20':
    optional: true

  '@esbuild/netbsd-x64@0.19.12':
    optional: true

  '@esbuild/netbsd-x64@0.21.5':
    optional: true

  '@esbuild/openbsd-x64@0.18.20':
    optional: true

  '@esbuild/openbsd-x64@0.19.12':
    optional: true

  '@esbuild/openbsd-x64@0.21.5':
    optional: true

  '@esbuild/sunos-x64@0.18.20':
    optional: true

  '@esbuild/sunos-x64@0.19.12':
    optional: true

  '@esbuild/sunos-x64@0.21.5':
    optional: true

  '@esbuild/win32-arm64@0.18.20':
    optional: true

  '@esbuild/win32-arm64@0.19.12':
    optional: true

  '@esbuild/win32-arm64@0.21.5':
    optional: true

  '@esbuild/win32-ia32@0.18.20':
    optional: true

  '@esbuild/win32-ia32@0.19.12':
    optional: true

  '@esbuild/win32-ia32@0.21.5':
    optional: true

  '@esbuild/win32-x64@0.18.20':
    optional: true

  '@esbuild/win32-x64@0.19.12':
    optional: true

  '@esbuild/win32-x64@0.21.5':
    optional: true

  '@eslint-community/eslint-utils@4.4.0(eslint@8.57.0)':
    dependencies:
      eslint: 8.57.0
      eslint-visitor-keys: 3.4.3

  '@eslint-community/regexpp@4.11.0': {}

  '@eslint/eslintrc@2.1.4':
    dependencies:
      ajv: 6.12.6
      debug: 4.3.5
      espree: 9.6.1
      globals: 13.24.0
      ignore: 5.3.1
      import-fresh: 3.3.0
      js-yaml: 4.1.0
      minimatch: 3.1.2
      strip-json-comments: 3.1.1
    transitivePeerDependencies:
      - supports-color

  '@eslint/js@8.57.0': {}

  '@floating-ui/core@1.6.4':
    dependencies:
      '@floating-ui/utils': 0.2.4

  '@floating-ui/dom@1.6.7':
    dependencies:
      '@floating-ui/core': 1.6.4
      '@floating-ui/utils': 0.2.4

  '@floating-ui/react-dom@2.1.1(react-dom@18.3.1(react@18.3.1))(react@18.3.1)':
    dependencies:
      '@floating-ui/dom': 1.6.7
      react: 18.3.1
      react-dom: 18.3.1(react@18.3.1)

  '@floating-ui/utils@0.2.4': {}

  '@hookform/resolvers@3.9.0(react-hook-form@7.52.1(react@18.3.1))':
    dependencies:
      react-hook-form: 7.52.1(react@18.3.1)

  '@humanwhocodes/config-array@0.11.14':
    dependencies:
      '@humanwhocodes/object-schema': 2.0.3
      debug: 4.3.5
      minimatch: 3.1.2
    transitivePeerDependencies:
      - supports-color

  '@humanwhocodes/module-importer@1.0.1': {}

  '@humanwhocodes/object-schema@2.0.3': {}

  '@isaacs/cliui@8.0.2':
    dependencies:
      string-width: 5.1.2
      string-width-cjs: string-width@4.2.3
      strip-ansi: 7.1.0
      strip-ansi-cjs: strip-ansi@6.0.1
      wrap-ansi: 8.1.0
      wrap-ansi-cjs: wrap-ansi@7.0.0

  '@jridgewell/gen-mapping@0.3.5':
    dependencies:
      '@jridgewell/set-array': 1.2.1
      '@jridgewell/sourcemap-codec': 1.5.0
      '@jridgewell/trace-mapping': 0.3.25

  '@jridgewell/resolve-uri@3.1.2': {}

  '@jridgewell/set-array@1.2.1': {}

  '@jridgewell/sourcemap-codec@1.5.0': {}

  '@jridgewell/trace-mapping@0.3.25':
    dependencies:
      '@jridgewell/resolve-uri': 3.1.2
      '@jridgewell/sourcemap-codec': 1.5.0

  '@neondatabase/serverless@0.9.4':
    dependencies:
      '@types/pg': 8.11.6

  '@next/env@14.2.5': {}

  '@next/env@14.2.6': {}

  '@next/eslint-plugin-next@14.2.6':
    dependencies:
      glob: 10.3.10

  '@next/swc-darwin-arm64@14.2.6':
    optional: true

  '@next/swc-darwin-x64@14.2.6':
    optional: true

  '@next/swc-linux-arm64-gnu@14.2.6':
    optional: true

  '@next/swc-linux-arm64-musl@14.2.6':
    optional: true

  '@next/swc-linux-x64-gnu@14.2.6':
    optional: true

  '@next/swc-linux-x64-musl@14.2.6':
    optional: true

  '@next/swc-win32-arm64-msvc@14.2.6':
    optional: true

  '@next/swc-win32-ia32-msvc@14.2.6':
    optional: true

  '@next/swc-win32-x64-msvc@14.2.6':
    optional: true

  '@noble/hashes@1.4.0': {}

  '@nodelib/fs.scandir@2.1.5':
    dependencies:
      '@nodelib/fs.stat': 2.0.5
      run-parallel: 1.2.0

  '@nodelib/fs.stat@2.0.5': {}

  '@nodelib/fs.walk@1.2.8':
    dependencies:
      '@nodelib/fs.scandir': 2.1.5
      fastq: 1.17.1

  '@nolyfill/is-core-module@1.0.39': {}

  '@one-ini/wasm@0.1.1': {}

  '@panva/hkdf@1.2.1': {}

  '@paralleldrive/cuid2@2.2.2':
    dependencies:
      '@noble/hashes': 1.4.0

  '@pkgjs/parseargs@0.11.0':
    optional: true

  '@radix-ui/number@1.1.0': {}

  '@radix-ui/primitive@1.0.1':
    dependencies:
      '@babel/runtime': 7.24.8

  '@radix-ui/primitive@1.1.0': {}

  '@radix-ui/react-accordion@1.2.0(@types/react-dom@18.3.0)(@types/react@18.3.3)(react-dom@18.3.1(react@18.3.1))(react@18.3.1)':
    dependencies:
      '@radix-ui/primitive': 1.1.0
      '@radix-ui/react-collapsible': 1.1.0(@types/react-dom@18.3.0)(@types/react@18.3.3)(react-dom@18.3.1(react@18.3.1))(react@18.3.1)
      '@radix-ui/react-collection': 1.1.0(@types/react-dom@18.3.0)(@types/react@18.3.3)(react-dom@18.3.1(react@18.3.1))(react@18.3.1)
      '@radix-ui/react-compose-refs': 1.1.0(@types/react@18.3.3)(react@18.3.1)
      '@radix-ui/react-context': 1.1.0(@types/react@18.3.3)(react@18.3.1)
      '@radix-ui/react-direction': 1.1.0(@types/react@18.3.3)(react@18.3.1)
      '@radix-ui/react-id': 1.1.0(@types/react@18.3.3)(react@18.3.1)
      '@radix-ui/react-primitive': 2.0.0(@types/react-dom@18.3.0)(@types/react@18.3.3)(react-dom@18.3.1(react@18.3.1))(react@18.3.1)
      '@radix-ui/react-use-controllable-state': 1.1.0(@types/react@18.3.3)(react@18.3.1)
      react: 18.3.1
      react-dom: 18.3.1(react@18.3.1)
    optionalDependencies:
      '@types/react': 18.3.3
      '@types/react-dom': 18.3.0

  '@radix-ui/react-alert-dialog@1.1.1(@types/react-dom@18.3.0)(@types/react@18.3.3)(react-dom@18.3.1(react@18.3.1))(react@18.3.1)':
    dependencies:
      '@radix-ui/primitive': 1.1.0
      '@radix-ui/react-compose-refs': 1.1.0(@types/react@18.3.3)(react@18.3.1)
      '@radix-ui/react-context': 1.1.0(@types/react@18.3.3)(react@18.3.1)
      '@radix-ui/react-dialog': 1.1.1(@types/react-dom@18.3.0)(@types/react@18.3.3)(react-dom@18.3.1(react@18.3.1))(react@18.3.1)
      '@radix-ui/react-primitive': 2.0.0(@types/react-dom@18.3.0)(@types/react@18.3.3)(react-dom@18.3.1(react@18.3.1))(react@18.3.1)
      '@radix-ui/react-slot': 1.1.0(@types/react@18.3.3)(react@18.3.1)
      react: 18.3.1
      react-dom: 18.3.1(react@18.3.1)
    optionalDependencies:
      '@types/react': 18.3.3
      '@types/react-dom': 18.3.0

  '@radix-ui/react-arrow@1.1.0(@types/react-dom@18.3.0)(@types/react@18.3.3)(react-dom@18.3.1(react@18.3.1))(react@18.3.1)':
    dependencies:
      '@radix-ui/react-primitive': 2.0.0(@types/react-dom@18.3.0)(@types/react@18.3.3)(react-dom@18.3.1(react@18.3.1))(react@18.3.1)
      react: 18.3.1
      react-dom: 18.3.1(react@18.3.1)
    optionalDependencies:
      '@types/react': 18.3.3
      '@types/react-dom': 18.3.0

  '@radix-ui/react-aspect-ratio@1.1.0(@types/react-dom@18.3.0)(@types/react@18.3.3)(react-dom@18.3.1(react@18.3.1))(react@18.3.1)':
    dependencies:
      '@radix-ui/react-primitive': 2.0.0(@types/react-dom@18.3.0)(@types/react@18.3.3)(react-dom@18.3.1(react@18.3.1))(react@18.3.1)
      react: 18.3.1
      react-dom: 18.3.1(react@18.3.1)
    optionalDependencies:
      '@types/react': 18.3.3
      '@types/react-dom': 18.3.0

  '@radix-ui/react-avatar@1.1.0(@types/react-dom@18.3.0)(@types/react@18.3.3)(react-dom@18.3.1(react@18.3.1))(react@18.3.1)':
    dependencies:
      '@radix-ui/react-context': 1.1.0(@types/react@18.3.3)(react@18.3.1)
      '@radix-ui/react-primitive': 2.0.0(@types/react-dom@18.3.0)(@types/react@18.3.3)(react-dom@18.3.1(react@18.3.1))(react@18.3.1)
      '@radix-ui/react-use-callback-ref': 1.1.0(@types/react@18.3.3)(react@18.3.1)
      '@radix-ui/react-use-layout-effect': 1.1.0(@types/react@18.3.3)(react@18.3.1)
      react: 18.3.1
      react-dom: 18.3.1(react@18.3.1)
    optionalDependencies:
      '@types/react': 18.3.3
      '@types/react-dom': 18.3.0

  '@radix-ui/react-checkbox@1.1.1(@types/react-dom@18.3.0)(@types/react@18.3.3)(react-dom@18.3.1(react@18.3.1))(react@18.3.1)':
    dependencies:
      '@radix-ui/primitive': 1.1.0
      '@radix-ui/react-compose-refs': 1.1.0(@types/react@18.3.3)(react@18.3.1)
      '@radix-ui/react-context': 1.1.0(@types/react@18.3.3)(react@18.3.1)
      '@radix-ui/react-presence': 1.1.0(@types/react-dom@18.3.0)(@types/react@18.3.3)(react-dom@18.3.1(react@18.3.1))(react@18.3.1)
      '@radix-ui/react-primitive': 2.0.0(@types/react-dom@18.3.0)(@types/react@18.3.3)(react-dom@18.3.1(react@18.3.1))(react@18.3.1)
      '@radix-ui/react-use-controllable-state': 1.1.0(@types/react@18.3.3)(react@18.3.1)
      '@radix-ui/react-use-previous': 1.1.0(@types/react@18.3.3)(react@18.3.1)
      '@radix-ui/react-use-size': 1.1.0(@types/react@18.3.3)(react@18.3.1)
      react: 18.3.1
      react-dom: 18.3.1(react@18.3.1)
    optionalDependencies:
      '@types/react': 18.3.3
      '@types/react-dom': 18.3.0

  '@radix-ui/react-collapsible@1.1.0(@types/react-dom@18.3.0)(@types/react@18.3.3)(react-dom@18.3.1(react@18.3.1))(react@18.3.1)':
    dependencies:
      '@radix-ui/primitive': 1.1.0
      '@radix-ui/react-compose-refs': 1.1.0(@types/react@18.3.3)(react@18.3.1)
      '@radix-ui/react-context': 1.1.0(@types/react@18.3.3)(react@18.3.1)
      '@radix-ui/react-id': 1.1.0(@types/react@18.3.3)(react@18.3.1)
      '@radix-ui/react-presence': 1.1.0(@types/react-dom@18.3.0)(@types/react@18.3.3)(react-dom@18.3.1(react@18.3.1))(react@18.3.1)
      '@radix-ui/react-primitive': 2.0.0(@types/react-dom@18.3.0)(@types/react@18.3.3)(react-dom@18.3.1(react@18.3.1))(react@18.3.1)
      '@radix-ui/react-use-controllable-state': 1.1.0(@types/react@18.3.3)(react@18.3.1)
      '@radix-ui/react-use-layout-effect': 1.1.0(@types/react@18.3.3)(react@18.3.1)
      react: 18.3.1
      react-dom: 18.3.1(react@18.3.1)
    optionalDependencies:
      '@types/react': 18.3.3
      '@types/react-dom': 18.3.0

  '@radix-ui/react-collection@1.1.0(@types/react-dom@18.3.0)(@types/react@18.3.3)(react-dom@18.3.1(react@18.3.1))(react@18.3.1)':
    dependencies:
      '@radix-ui/react-compose-refs': 1.1.0(@types/react@18.3.3)(react@18.3.1)
      '@radix-ui/react-context': 1.1.0(@types/react@18.3.3)(react@18.3.1)
      '@radix-ui/react-primitive': 2.0.0(@types/react-dom@18.3.0)(@types/react@18.3.3)(react-dom@18.3.1(react@18.3.1))(react@18.3.1)
      '@radix-ui/react-slot': 1.1.0(@types/react@18.3.3)(react@18.3.1)
      react: 18.3.1
      react-dom: 18.3.1(react@18.3.1)
    optionalDependencies:
      '@types/react': 18.3.3
      '@types/react-dom': 18.3.0

  '@radix-ui/react-compose-refs@1.0.1(@types/react@18.3.3)(react@18.3.1)':
    dependencies:
      '@babel/runtime': 7.24.8
      react: 18.3.1
    optionalDependencies:
      '@types/react': 18.3.3

  '@radix-ui/react-compose-refs@1.1.0(@types/react@18.3.3)(react@18.3.1)':
    dependencies:
      react: 18.3.1
    optionalDependencies:
      '@types/react': 18.3.3

  '@radix-ui/react-context-menu@2.2.1(@types/react-dom@18.3.0)(@types/react@18.3.3)(react-dom@18.3.1(react@18.3.1))(react@18.3.1)':
    dependencies:
      '@radix-ui/primitive': 1.1.0
      '@radix-ui/react-context': 1.1.0(@types/react@18.3.3)(react@18.3.1)
      '@radix-ui/react-menu': 2.1.1(@types/react-dom@18.3.0)(@types/react@18.3.3)(react-dom@18.3.1(react@18.3.1))(react@18.3.1)
      '@radix-ui/react-primitive': 2.0.0(@types/react-dom@18.3.0)(@types/react@18.3.3)(react-dom@18.3.1(react@18.3.1))(react@18.3.1)
      '@radix-ui/react-use-callback-ref': 1.1.0(@types/react@18.3.3)(react@18.3.1)
      '@radix-ui/react-use-controllable-state': 1.1.0(@types/react@18.3.3)(react@18.3.1)
      react: 18.3.1
      react-dom: 18.3.1(react@18.3.1)
    optionalDependencies:
      '@types/react': 18.3.3
      '@types/react-dom': 18.3.0

  '@radix-ui/react-context@1.0.1(@types/react@18.3.3)(react@18.3.1)':
    dependencies:
      '@babel/runtime': 7.24.8
      react: 18.3.1
    optionalDependencies:
      '@types/react': 18.3.3

  '@radix-ui/react-context@1.1.0(@types/react@18.3.3)(react@18.3.1)':
    dependencies:
      react: 18.3.1
    optionalDependencies:
      '@types/react': 18.3.3

  '@radix-ui/react-dialog@1.0.5(@types/react-dom@18.3.0)(@types/react@18.3.3)(react-dom@18.3.1(react@18.3.1))(react@18.3.1)':
    dependencies:
      '@babel/runtime': 7.24.8
      '@radix-ui/primitive': 1.0.1
      '@radix-ui/react-compose-refs': 1.0.1(@types/react@18.3.3)(react@18.3.1)
      '@radix-ui/react-context': 1.0.1(@types/react@18.3.3)(react@18.3.1)
      '@radix-ui/react-dismissable-layer': 1.0.5(@types/react-dom@18.3.0)(@types/react@18.3.3)(react-dom@18.3.1(react@18.3.1))(react@18.3.1)
      '@radix-ui/react-focus-guards': 1.0.1(@types/react@18.3.3)(react@18.3.1)
      '@radix-ui/react-focus-scope': 1.0.4(@types/react-dom@18.3.0)(@types/react@18.3.3)(react-dom@18.3.1(react@18.3.1))(react@18.3.1)
      '@radix-ui/react-id': 1.0.1(@types/react@18.3.3)(react@18.3.1)
      '@radix-ui/react-portal': 1.0.4(@types/react-dom@18.3.0)(@types/react@18.3.3)(react-dom@18.3.1(react@18.3.1))(react@18.3.1)
      '@radix-ui/react-presence': 1.0.1(@types/react-dom@18.3.0)(@types/react@18.3.3)(react-dom@18.3.1(react@18.3.1))(react@18.3.1)
      '@radix-ui/react-primitive': 1.0.3(@types/react-dom@18.3.0)(@types/react@18.3.3)(react-dom@18.3.1(react@18.3.1))(react@18.3.1)
      '@radix-ui/react-slot': 1.0.2(@types/react@18.3.3)(react@18.3.1)
      '@radix-ui/react-use-controllable-state': 1.0.1(@types/react@18.3.3)(react@18.3.1)
      aria-hidden: 1.2.4
      react: 18.3.1
      react-dom: 18.3.1(react@18.3.1)
      react-remove-scroll: 2.5.5(@types/react@18.3.3)(react@18.3.1)
    optionalDependencies:
      '@types/react': 18.3.3
      '@types/react-dom': 18.3.0

  '@radix-ui/react-dialog@1.1.1(@types/react-dom@18.3.0)(@types/react@18.3.3)(react-dom@18.3.1(react@18.3.1))(react@18.3.1)':
    dependencies:
      '@radix-ui/primitive': 1.1.0
      '@radix-ui/react-compose-refs': 1.1.0(@types/react@18.3.3)(react@18.3.1)
      '@radix-ui/react-context': 1.1.0(@types/react@18.3.3)(react@18.3.1)
      '@radix-ui/react-dismissable-layer': 1.1.0(@types/react-dom@18.3.0)(@types/react@18.3.3)(react-dom@18.3.1(react@18.3.1))(react@18.3.1)
      '@radix-ui/react-focus-guards': 1.1.0(@types/react@18.3.3)(react@18.3.1)
      '@radix-ui/react-focus-scope': 1.1.0(@types/react-dom@18.3.0)(@types/react@18.3.3)(react-dom@18.3.1(react@18.3.1))(react@18.3.1)
      '@radix-ui/react-id': 1.1.0(@types/react@18.3.3)(react@18.3.1)
      '@radix-ui/react-portal': 1.1.1(@types/react-dom@18.3.0)(@types/react@18.3.3)(react-dom@18.3.1(react@18.3.1))(react@18.3.1)
      '@radix-ui/react-presence': 1.1.0(@types/react-dom@18.3.0)(@types/react@18.3.3)(react-dom@18.3.1(react@18.3.1))(react@18.3.1)
      '@radix-ui/react-primitive': 2.0.0(@types/react-dom@18.3.0)(@types/react@18.3.3)(react-dom@18.3.1(react@18.3.1))(react@18.3.1)
      '@radix-ui/react-slot': 1.1.0(@types/react@18.3.3)(react@18.3.1)
      '@radix-ui/react-use-controllable-state': 1.1.0(@types/react@18.3.3)(react@18.3.1)
      aria-hidden: 1.2.4
      react: 18.3.1
      react-dom: 18.3.1(react@18.3.1)
      react-remove-scroll: 2.5.7(@types/react@18.3.3)(react@18.3.1)
    optionalDependencies:
      '@types/react': 18.3.3
      '@types/react-dom': 18.3.0

  '@radix-ui/react-direction@1.1.0(@types/react@18.3.3)(react@18.3.1)':
    dependencies:
      react: 18.3.1
    optionalDependencies:
      '@types/react': 18.3.3

  '@radix-ui/react-dismissable-layer@1.0.5(@types/react-dom@18.3.0)(@types/react@18.3.3)(react-dom@18.3.1(react@18.3.1))(react@18.3.1)':
    dependencies:
      '@babel/runtime': 7.24.8
      '@radix-ui/primitive': 1.0.1
      '@radix-ui/react-compose-refs': 1.0.1(@types/react@18.3.3)(react@18.3.1)
      '@radix-ui/react-primitive': 1.0.3(@types/react-dom@18.3.0)(@types/react@18.3.3)(react-dom@18.3.1(react@18.3.1))(react@18.3.1)
      '@radix-ui/react-use-callback-ref': 1.0.1(@types/react@18.3.3)(react@18.3.1)
      '@radix-ui/react-use-escape-keydown': 1.0.3(@types/react@18.3.3)(react@18.3.1)
      react: 18.3.1
      react-dom: 18.3.1(react@18.3.1)
    optionalDependencies:
      '@types/react': 18.3.3
      '@types/react-dom': 18.3.0

  '@radix-ui/react-dismissable-layer@1.1.0(@types/react-dom@18.3.0)(@types/react@18.3.3)(react-dom@18.3.1(react@18.3.1))(react@18.3.1)':
    dependencies:
      '@radix-ui/primitive': 1.1.0
      '@radix-ui/react-compose-refs': 1.1.0(@types/react@18.3.3)(react@18.3.1)
      '@radix-ui/react-primitive': 2.0.0(@types/react-dom@18.3.0)(@types/react@18.3.3)(react-dom@18.3.1(react@18.3.1))(react@18.3.1)
      '@radix-ui/react-use-callback-ref': 1.1.0(@types/react@18.3.3)(react@18.3.1)
      '@radix-ui/react-use-escape-keydown': 1.1.0(@types/react@18.3.3)(react@18.3.1)
      react: 18.3.1
      react-dom: 18.3.1(react@18.3.1)
    optionalDependencies:
      '@types/react': 18.3.3
      '@types/react-dom': 18.3.0

  '@radix-ui/react-dropdown-menu@2.1.1(@types/react-dom@18.3.0)(@types/react@18.3.3)(react-dom@18.3.1(react@18.3.1))(react@18.3.1)':
    dependencies:
      '@radix-ui/primitive': 1.1.0
      '@radix-ui/react-compose-refs': 1.1.0(@types/react@18.3.3)(react@18.3.1)
      '@radix-ui/react-context': 1.1.0(@types/react@18.3.3)(react@18.3.1)
      '@radix-ui/react-id': 1.1.0(@types/react@18.3.3)(react@18.3.1)
      '@radix-ui/react-menu': 2.1.1(@types/react-dom@18.3.0)(@types/react@18.3.3)(react-dom@18.3.1(react@18.3.1))(react@18.3.1)
      '@radix-ui/react-primitive': 2.0.0(@types/react-dom@18.3.0)(@types/react@18.3.3)(react-dom@18.3.1(react@18.3.1))(react@18.3.1)
      '@radix-ui/react-use-controllable-state': 1.1.0(@types/react@18.3.3)(react@18.3.1)
      react: 18.3.1
      react-dom: 18.3.1(react@18.3.1)
    optionalDependencies:
      '@types/react': 18.3.3
      '@types/react-dom': 18.3.0

  '@radix-ui/react-focus-guards@1.0.1(@types/react@18.3.3)(react@18.3.1)':
    dependencies:
      '@babel/runtime': 7.24.8
      react: 18.3.1
    optionalDependencies:
      '@types/react': 18.3.3

  '@radix-ui/react-focus-guards@1.1.0(@types/react@18.3.3)(react@18.3.1)':
    dependencies:
      react: 18.3.1
    optionalDependencies:
      '@types/react': 18.3.3

  '@radix-ui/react-focus-scope@1.0.4(@types/react-dom@18.3.0)(@types/react@18.3.3)(react-dom@18.3.1(react@18.3.1))(react@18.3.1)':
    dependencies:
      '@babel/runtime': 7.24.8
      '@radix-ui/react-compose-refs': 1.0.1(@types/react@18.3.3)(react@18.3.1)
      '@radix-ui/react-primitive': 1.0.3(@types/react-dom@18.3.0)(@types/react@18.3.3)(react-dom@18.3.1(react@18.3.1))(react@18.3.1)
      '@radix-ui/react-use-callback-ref': 1.0.1(@types/react@18.3.3)(react@18.3.1)
      react: 18.3.1
      react-dom: 18.3.1(react@18.3.1)
    optionalDependencies:
      '@types/react': 18.3.3
      '@types/react-dom': 18.3.0

  '@radix-ui/react-focus-scope@1.1.0(@types/react-dom@18.3.0)(@types/react@18.3.3)(react-dom@18.3.1(react@18.3.1))(react@18.3.1)':
    dependencies:
      '@radix-ui/react-compose-refs': 1.1.0(@types/react@18.3.3)(react@18.3.1)
      '@radix-ui/react-primitive': 2.0.0(@types/react-dom@18.3.0)(@types/react@18.3.3)(react-dom@18.3.1(react@18.3.1))(react@18.3.1)
      '@radix-ui/react-use-callback-ref': 1.1.0(@types/react@18.3.3)(react@18.3.1)
      react: 18.3.1
      react-dom: 18.3.1(react@18.3.1)
    optionalDependencies:
      '@types/react': 18.3.3
      '@types/react-dom': 18.3.0

  '@radix-ui/react-hover-card@1.1.1(@types/react-dom@18.3.0)(@types/react@18.3.3)(react-dom@18.3.1(react@18.3.1))(react@18.3.1)':
    dependencies:
      '@radix-ui/primitive': 1.1.0
      '@radix-ui/react-compose-refs': 1.1.0(@types/react@18.3.3)(react@18.3.1)
      '@radix-ui/react-context': 1.1.0(@types/react@18.3.3)(react@18.3.1)
      '@radix-ui/react-dismissable-layer': 1.1.0(@types/react-dom@18.3.0)(@types/react@18.3.3)(react-dom@18.3.1(react@18.3.1))(react@18.3.1)
      '@radix-ui/react-popper': 1.2.0(@types/react-dom@18.3.0)(@types/react@18.3.3)(react-dom@18.3.1(react@18.3.1))(react@18.3.1)
      '@radix-ui/react-portal': 1.1.1(@types/react-dom@18.3.0)(@types/react@18.3.3)(react-dom@18.3.1(react@18.3.1))(react@18.3.1)
      '@radix-ui/react-presence': 1.1.0(@types/react-dom@18.3.0)(@types/react@18.3.3)(react-dom@18.3.1(react@18.3.1))(react@18.3.1)
      '@radix-ui/react-primitive': 2.0.0(@types/react-dom@18.3.0)(@types/react@18.3.3)(react-dom@18.3.1(react@18.3.1))(react@18.3.1)
      '@radix-ui/react-use-controllable-state': 1.1.0(@types/react@18.3.3)(react@18.3.1)
      react: 18.3.1
      react-dom: 18.3.1(react@18.3.1)
    optionalDependencies:
      '@types/react': 18.3.3
      '@types/react-dom': 18.3.0

  '@radix-ui/react-icons@1.3.0(react@18.3.1)':
    dependencies:
      react: 18.3.1

  '@radix-ui/react-id@1.0.1(@types/react@18.3.3)(react@18.3.1)':
    dependencies:
      '@babel/runtime': 7.24.8
      '@radix-ui/react-use-layout-effect': 1.0.1(@types/react@18.3.3)(react@18.3.1)
      react: 18.3.1
    optionalDependencies:
      '@types/react': 18.3.3

  '@radix-ui/react-id@1.1.0(@types/react@18.3.3)(react@18.3.1)':
    dependencies:
      '@radix-ui/react-use-layout-effect': 1.1.0(@types/react@18.3.3)(react@18.3.1)
      react: 18.3.1
    optionalDependencies:
      '@types/react': 18.3.3

  '@radix-ui/react-label@2.1.0(@types/react-dom@18.3.0)(@types/react@18.3.3)(react-dom@18.3.1(react@18.3.1))(react@18.3.1)':
    dependencies:
      '@radix-ui/react-primitive': 2.0.0(@types/react-dom@18.3.0)(@types/react@18.3.3)(react-dom@18.3.1(react@18.3.1))(react@18.3.1)
      react: 18.3.1
      react-dom: 18.3.1(react@18.3.1)
    optionalDependencies:
      '@types/react': 18.3.3
      '@types/react-dom': 18.3.0

  '@radix-ui/react-menu@2.1.1(@types/react-dom@18.3.0)(@types/react@18.3.3)(react-dom@18.3.1(react@18.3.1))(react@18.3.1)':
    dependencies:
      '@radix-ui/primitive': 1.1.0
      '@radix-ui/react-collection': 1.1.0(@types/react-dom@18.3.0)(@types/react@18.3.3)(react-dom@18.3.1(react@18.3.1))(react@18.3.1)
      '@radix-ui/react-compose-refs': 1.1.0(@types/react@18.3.3)(react@18.3.1)
      '@radix-ui/react-context': 1.1.0(@types/react@18.3.3)(react@18.3.1)
      '@radix-ui/react-direction': 1.1.0(@types/react@18.3.3)(react@18.3.1)
      '@radix-ui/react-dismissable-layer': 1.1.0(@types/react-dom@18.3.0)(@types/react@18.3.3)(react-dom@18.3.1(react@18.3.1))(react@18.3.1)
      '@radix-ui/react-focus-guards': 1.1.0(@types/react@18.3.3)(react@18.3.1)
      '@radix-ui/react-focus-scope': 1.1.0(@types/react-dom@18.3.0)(@types/react@18.3.3)(react-dom@18.3.1(react@18.3.1))(react@18.3.1)
      '@radix-ui/react-id': 1.1.0(@types/react@18.3.3)(react@18.3.1)
      '@radix-ui/react-popper': 1.2.0(@types/react-dom@18.3.0)(@types/react@18.3.3)(react-dom@18.3.1(react@18.3.1))(react@18.3.1)
      '@radix-ui/react-portal': 1.1.1(@types/react-dom@18.3.0)(@types/react@18.3.3)(react-dom@18.3.1(react@18.3.1))(react@18.3.1)
      '@radix-ui/react-presence': 1.1.0(@types/react-dom@18.3.0)(@types/react@18.3.3)(react-dom@18.3.1(react@18.3.1))(react@18.3.1)
      '@radix-ui/react-primitive': 2.0.0(@types/react-dom@18.3.0)(@types/react@18.3.3)(react-dom@18.3.1(react@18.3.1))(react@18.3.1)
      '@radix-ui/react-roving-focus': 1.1.0(@types/react-dom@18.3.0)(@types/react@18.3.3)(react-dom@18.3.1(react@18.3.1))(react@18.3.1)
      '@radix-ui/react-slot': 1.1.0(@types/react@18.3.3)(react@18.3.1)
      '@radix-ui/react-use-callback-ref': 1.1.0(@types/react@18.3.3)(react@18.3.1)
      aria-hidden: 1.2.4
      react: 18.3.1
      react-dom: 18.3.1(react@18.3.1)
      react-remove-scroll: 2.5.7(@types/react@18.3.3)(react@18.3.1)
    optionalDependencies:
      '@types/react': 18.3.3
      '@types/react-dom': 18.3.0

  '@radix-ui/react-menubar@1.1.1(@types/react-dom@18.3.0)(@types/react@18.3.3)(react-dom@18.3.1(react@18.3.1))(react@18.3.1)':
    dependencies:
      '@radix-ui/primitive': 1.1.0
      '@radix-ui/react-collection': 1.1.0(@types/react-dom@18.3.0)(@types/react@18.3.3)(react-dom@18.3.1(react@18.3.1))(react@18.3.1)
      '@radix-ui/react-compose-refs': 1.1.0(@types/react@18.3.3)(react@18.3.1)
      '@radix-ui/react-context': 1.1.0(@types/react@18.3.3)(react@18.3.1)
      '@radix-ui/react-direction': 1.1.0(@types/react@18.3.3)(react@18.3.1)
      '@radix-ui/react-id': 1.1.0(@types/react@18.3.3)(react@18.3.1)
      '@radix-ui/react-menu': 2.1.1(@types/react-dom@18.3.0)(@types/react@18.3.3)(react-dom@18.3.1(react@18.3.1))(react@18.3.1)
      '@radix-ui/react-primitive': 2.0.0(@types/react-dom@18.3.0)(@types/react@18.3.3)(react-dom@18.3.1(react@18.3.1))(react@18.3.1)
      '@radix-ui/react-roving-focus': 1.1.0(@types/react-dom@18.3.0)(@types/react@18.3.3)(react-dom@18.3.1(react@18.3.1))(react@18.3.1)
      '@radix-ui/react-use-controllable-state': 1.1.0(@types/react@18.3.3)(react@18.3.1)
      react: 18.3.1
      react-dom: 18.3.1(react@18.3.1)
    optionalDependencies:
      '@types/react': 18.3.3
      '@types/react-dom': 18.3.0

  '@radix-ui/react-navigation-menu@1.2.0(@types/react-dom@18.3.0)(@types/react@18.3.3)(react-dom@18.3.1(react@18.3.1))(react@18.3.1)':
    dependencies:
      '@radix-ui/primitive': 1.1.0
      '@radix-ui/react-collection': 1.1.0(@types/react-dom@18.3.0)(@types/react@18.3.3)(react-dom@18.3.1(react@18.3.1))(react@18.3.1)
      '@radix-ui/react-compose-refs': 1.1.0(@types/react@18.3.3)(react@18.3.1)
      '@radix-ui/react-context': 1.1.0(@types/react@18.3.3)(react@18.3.1)
      '@radix-ui/react-direction': 1.1.0(@types/react@18.3.3)(react@18.3.1)
      '@radix-ui/react-dismissable-layer': 1.1.0(@types/react-dom@18.3.0)(@types/react@18.3.3)(react-dom@18.3.1(react@18.3.1))(react@18.3.1)
      '@radix-ui/react-id': 1.1.0(@types/react@18.3.3)(react@18.3.1)
      '@radix-ui/react-presence': 1.1.0(@types/react-dom@18.3.0)(@types/react@18.3.3)(react-dom@18.3.1(react@18.3.1))(react@18.3.1)
      '@radix-ui/react-primitive': 2.0.0(@types/react-dom@18.3.0)(@types/react@18.3.3)(react-dom@18.3.1(react@18.3.1))(react@18.3.1)
      '@radix-ui/react-use-callback-ref': 1.1.0(@types/react@18.3.3)(react@18.3.1)
      '@radix-ui/react-use-controllable-state': 1.1.0(@types/react@18.3.3)(react@18.3.1)
      '@radix-ui/react-use-layout-effect': 1.1.0(@types/react@18.3.3)(react@18.3.1)
      '@radix-ui/react-use-previous': 1.1.0(@types/react@18.3.3)(react@18.3.1)
      '@radix-ui/react-visually-hidden': 1.1.0(@types/react-dom@18.3.0)(@types/react@18.3.3)(react-dom@18.3.1(react@18.3.1))(react@18.3.1)
      react: 18.3.1
      react-dom: 18.3.1(react@18.3.1)
    optionalDependencies:
      '@types/react': 18.3.3
      '@types/react-dom': 18.3.0

  '@radix-ui/react-popover@1.1.1(@types/react-dom@18.3.0)(@types/react@18.3.3)(react-dom@18.3.1(react@18.3.1))(react@18.3.1)':
    dependencies:
      '@radix-ui/primitive': 1.1.0
      '@radix-ui/react-compose-refs': 1.1.0(@types/react@18.3.3)(react@18.3.1)
      '@radix-ui/react-context': 1.1.0(@types/react@18.3.3)(react@18.3.1)
      '@radix-ui/react-dismissable-layer': 1.1.0(@types/react-dom@18.3.0)(@types/react@18.3.3)(react-dom@18.3.1(react@18.3.1))(react@18.3.1)
      '@radix-ui/react-focus-guards': 1.1.0(@types/react@18.3.3)(react@18.3.1)
      '@radix-ui/react-focus-scope': 1.1.0(@types/react-dom@18.3.0)(@types/react@18.3.3)(react-dom@18.3.1(react@18.3.1))(react@18.3.1)
      '@radix-ui/react-id': 1.1.0(@types/react@18.3.3)(react@18.3.1)
      '@radix-ui/react-popper': 1.2.0(@types/react-dom@18.3.0)(@types/react@18.3.3)(react-dom@18.3.1(react@18.3.1))(react@18.3.1)
      '@radix-ui/react-portal': 1.1.1(@types/react-dom@18.3.0)(@types/react@18.3.3)(react-dom@18.3.1(react@18.3.1))(react@18.3.1)
      '@radix-ui/react-presence': 1.1.0(@types/react-dom@18.3.0)(@types/react@18.3.3)(react-dom@18.3.1(react@18.3.1))(react@18.3.1)
      '@radix-ui/react-primitive': 2.0.0(@types/react-dom@18.3.0)(@types/react@18.3.3)(react-dom@18.3.1(react@18.3.1))(react@18.3.1)
      '@radix-ui/react-slot': 1.1.0(@types/react@18.3.3)(react@18.3.1)
      '@radix-ui/react-use-controllable-state': 1.1.0(@types/react@18.3.3)(react@18.3.1)
      aria-hidden: 1.2.4
      react: 18.3.1
      react-dom: 18.3.1(react@18.3.1)
      react-remove-scroll: 2.5.7(@types/react@18.3.3)(react@18.3.1)
    optionalDependencies:
      '@types/react': 18.3.3
      '@types/react-dom': 18.3.0

  '@radix-ui/react-popper@1.2.0(@types/react-dom@18.3.0)(@types/react@18.3.3)(react-dom@18.3.1(react@18.3.1))(react@18.3.1)':
    dependencies:
      '@floating-ui/react-dom': 2.1.1(react-dom@18.3.1(react@18.3.1))(react@18.3.1)
      '@radix-ui/react-arrow': 1.1.0(@types/react-dom@18.3.0)(@types/react@18.3.3)(react-dom@18.3.1(react@18.3.1))(react@18.3.1)
      '@radix-ui/react-compose-refs': 1.1.0(@types/react@18.3.3)(react@18.3.1)
      '@radix-ui/react-context': 1.1.0(@types/react@18.3.3)(react@18.3.1)
      '@radix-ui/react-primitive': 2.0.0(@types/react-dom@18.3.0)(@types/react@18.3.3)(react-dom@18.3.1(react@18.3.1))(react@18.3.1)
      '@radix-ui/react-use-callback-ref': 1.1.0(@types/react@18.3.3)(react@18.3.1)
      '@radix-ui/react-use-layout-effect': 1.1.0(@types/react@18.3.3)(react@18.3.1)
      '@radix-ui/react-use-rect': 1.1.0(@types/react@18.3.3)(react@18.3.1)
      '@radix-ui/react-use-size': 1.1.0(@types/react@18.3.3)(react@18.3.1)
      '@radix-ui/rect': 1.1.0
      react: 18.3.1
      react-dom: 18.3.1(react@18.3.1)
    optionalDependencies:
      '@types/react': 18.3.3
      '@types/react-dom': 18.3.0

  '@radix-ui/react-portal@1.0.4(@types/react-dom@18.3.0)(@types/react@18.3.3)(react-dom@18.3.1(react@18.3.1))(react@18.3.1)':
    dependencies:
      '@babel/runtime': 7.24.8
      '@radix-ui/react-primitive': 1.0.3(@types/react-dom@18.3.0)(@types/react@18.3.3)(react-dom@18.3.1(react@18.3.1))(react@18.3.1)
      react: 18.3.1
      react-dom: 18.3.1(react@18.3.1)
    optionalDependencies:
      '@types/react': 18.3.3
      '@types/react-dom': 18.3.0

  '@radix-ui/react-portal@1.1.1(@types/react-dom@18.3.0)(@types/react@18.3.3)(react-dom@18.3.1(react@18.3.1))(react@18.3.1)':
    dependencies:
      '@radix-ui/react-primitive': 2.0.0(@types/react-dom@18.3.0)(@types/react@18.3.3)(react-dom@18.3.1(react@18.3.1))(react@18.3.1)
      '@radix-ui/react-use-layout-effect': 1.1.0(@types/react@18.3.3)(react@18.3.1)
      react: 18.3.1
      react-dom: 18.3.1(react@18.3.1)
    optionalDependencies:
      '@types/react': 18.3.3
      '@types/react-dom': 18.3.0

  '@radix-ui/react-presence@1.0.1(@types/react-dom@18.3.0)(@types/react@18.3.3)(react-dom@18.3.1(react@18.3.1))(react@18.3.1)':
    dependencies:
      '@babel/runtime': 7.24.8
      '@radix-ui/react-compose-refs': 1.0.1(@types/react@18.3.3)(react@18.3.1)
      '@radix-ui/react-use-layout-effect': 1.0.1(@types/react@18.3.3)(react@18.3.1)
      react: 18.3.1
      react-dom: 18.3.1(react@18.3.1)
    optionalDependencies:
      '@types/react': 18.3.3
      '@types/react-dom': 18.3.0

  '@radix-ui/react-presence@1.1.0(@types/react-dom@18.3.0)(@types/react@18.3.3)(react-dom@18.3.1(react@18.3.1))(react@18.3.1)':
    dependencies:
      '@radix-ui/react-compose-refs': 1.1.0(@types/react@18.3.3)(react@18.3.1)
      '@radix-ui/react-use-layout-effect': 1.1.0(@types/react@18.3.3)(react@18.3.1)
      react: 18.3.1
      react-dom: 18.3.1(react@18.3.1)
    optionalDependencies:
      '@types/react': 18.3.3
      '@types/react-dom': 18.3.0

  '@radix-ui/react-primitive@1.0.3(@types/react-dom@18.3.0)(@types/react@18.3.3)(react-dom@18.3.1(react@18.3.1))(react@18.3.1)':
    dependencies:
      '@babel/runtime': 7.24.8
      '@radix-ui/react-slot': 1.0.2(@types/react@18.3.3)(react@18.3.1)
      react: 18.3.1
      react-dom: 18.3.1(react@18.3.1)
    optionalDependencies:
      '@types/react': 18.3.3
      '@types/react-dom': 18.3.0

  '@radix-ui/react-primitive@2.0.0(@types/react-dom@18.3.0)(@types/react@18.3.3)(react-dom@18.3.1(react@18.3.1))(react@18.3.1)':
    dependencies:
      '@radix-ui/react-slot': 1.1.0(@types/react@18.3.3)(react@18.3.1)
      react: 18.3.1
      react-dom: 18.3.1(react@18.3.1)
    optionalDependencies:
      '@types/react': 18.3.3
      '@types/react-dom': 18.3.0

  '@radix-ui/react-progress@1.1.0(@types/react-dom@18.3.0)(@types/react@18.3.3)(react-dom@18.3.1(react@18.3.1))(react@18.3.1)':
    dependencies:
      '@radix-ui/react-context': 1.1.0(@types/react@18.3.3)(react@18.3.1)
      '@radix-ui/react-primitive': 2.0.0(@types/react-dom@18.3.0)(@types/react@18.3.3)(react-dom@18.3.1(react@18.3.1))(react@18.3.1)
      react: 18.3.1
      react-dom: 18.3.1(react@18.3.1)
    optionalDependencies:
      '@types/react': 18.3.3
      '@types/react-dom': 18.3.0

  '@radix-ui/react-radio-group@1.2.0(@types/react-dom@18.3.0)(@types/react@18.3.3)(react-dom@18.3.1(react@18.3.1))(react@18.3.1)':
    dependencies:
      '@radix-ui/primitive': 1.1.0
      '@radix-ui/react-compose-refs': 1.1.0(@types/react@18.3.3)(react@18.3.1)
      '@radix-ui/react-context': 1.1.0(@types/react@18.3.3)(react@18.3.1)
      '@radix-ui/react-direction': 1.1.0(@types/react@18.3.3)(react@18.3.1)
      '@radix-ui/react-presence': 1.1.0(@types/react-dom@18.3.0)(@types/react@18.3.3)(react-dom@18.3.1(react@18.3.1))(react@18.3.1)
      '@radix-ui/react-primitive': 2.0.0(@types/react-dom@18.3.0)(@types/react@18.3.3)(react-dom@18.3.1(react@18.3.1))(react@18.3.1)
      '@radix-ui/react-roving-focus': 1.1.0(@types/react-dom@18.3.0)(@types/react@18.3.3)(react-dom@18.3.1(react@18.3.1))(react@18.3.1)
      '@radix-ui/react-use-controllable-state': 1.1.0(@types/react@18.3.3)(react@18.3.1)
      '@radix-ui/react-use-previous': 1.1.0(@types/react@18.3.3)(react@18.3.1)
      '@radix-ui/react-use-size': 1.1.0(@types/react@18.3.3)(react@18.3.1)
      react: 18.3.1
      react-dom: 18.3.1(react@18.3.1)
    optionalDependencies:
      '@types/react': 18.3.3
      '@types/react-dom': 18.3.0

  '@radix-ui/react-roving-focus@1.1.0(@types/react-dom@18.3.0)(@types/react@18.3.3)(react-dom@18.3.1(react@18.3.1))(react@18.3.1)':
    dependencies:
      '@radix-ui/primitive': 1.1.0
      '@radix-ui/react-collection': 1.1.0(@types/react-dom@18.3.0)(@types/react@18.3.3)(react-dom@18.3.1(react@18.3.1))(react@18.3.1)
      '@radix-ui/react-compose-refs': 1.1.0(@types/react@18.3.3)(react@18.3.1)
      '@radix-ui/react-context': 1.1.0(@types/react@18.3.3)(react@18.3.1)
      '@radix-ui/react-direction': 1.1.0(@types/react@18.3.3)(react@18.3.1)
      '@radix-ui/react-id': 1.1.0(@types/react@18.3.3)(react@18.3.1)
      '@radix-ui/react-primitive': 2.0.0(@types/react-dom@18.3.0)(@types/react@18.3.3)(react-dom@18.3.1(react@18.3.1))(react@18.3.1)
      '@radix-ui/react-use-callback-ref': 1.1.0(@types/react@18.3.3)(react@18.3.1)
      '@radix-ui/react-use-controllable-state': 1.1.0(@types/react@18.3.3)(react@18.3.1)
      react: 18.3.1
      react-dom: 18.3.1(react@18.3.1)
    optionalDependencies:
      '@types/react': 18.3.3
      '@types/react-dom': 18.3.0

  '@radix-ui/react-scroll-area@1.1.0(@types/react-dom@18.3.0)(@types/react@18.3.3)(react-dom@18.3.1(react@18.3.1))(react@18.3.1)':
    dependencies:
      '@radix-ui/number': 1.1.0
      '@radix-ui/primitive': 1.1.0
      '@radix-ui/react-compose-refs': 1.1.0(@types/react@18.3.3)(react@18.3.1)
      '@radix-ui/react-context': 1.1.0(@types/react@18.3.3)(react@18.3.1)
      '@radix-ui/react-direction': 1.1.0(@types/react@18.3.3)(react@18.3.1)
      '@radix-ui/react-presence': 1.1.0(@types/react-dom@18.3.0)(@types/react@18.3.3)(react-dom@18.3.1(react@18.3.1))(react@18.3.1)
      '@radix-ui/react-primitive': 2.0.0(@types/react-dom@18.3.0)(@types/react@18.3.3)(react-dom@18.3.1(react@18.3.1))(react@18.3.1)
      '@radix-ui/react-use-callback-ref': 1.1.0(@types/react@18.3.3)(react@18.3.1)
      '@radix-ui/react-use-layout-effect': 1.1.0(@types/react@18.3.3)(react@18.3.1)
      react: 18.3.1
      react-dom: 18.3.1(react@18.3.1)
    optionalDependencies:
      '@types/react': 18.3.3
      '@types/react-dom': 18.3.0

  '@radix-ui/react-select@2.1.1(@types/react-dom@18.3.0)(@types/react@18.3.3)(react-dom@18.3.1(react@18.3.1))(react@18.3.1)':
    dependencies:
      '@radix-ui/number': 1.1.0
      '@radix-ui/primitive': 1.1.0
      '@radix-ui/react-collection': 1.1.0(@types/react-dom@18.3.0)(@types/react@18.3.3)(react-dom@18.3.1(react@18.3.1))(react@18.3.1)
      '@radix-ui/react-compose-refs': 1.1.0(@types/react@18.3.3)(react@18.3.1)
      '@radix-ui/react-context': 1.1.0(@types/react@18.3.3)(react@18.3.1)
      '@radix-ui/react-direction': 1.1.0(@types/react@18.3.3)(react@18.3.1)
      '@radix-ui/react-dismissable-layer': 1.1.0(@types/react-dom@18.3.0)(@types/react@18.3.3)(react-dom@18.3.1(react@18.3.1))(react@18.3.1)
      '@radix-ui/react-focus-guards': 1.1.0(@types/react@18.3.3)(react@18.3.1)
      '@radix-ui/react-focus-scope': 1.1.0(@types/react-dom@18.3.0)(@types/react@18.3.3)(react-dom@18.3.1(react@18.3.1))(react@18.3.1)
      '@radix-ui/react-id': 1.1.0(@types/react@18.3.3)(react@18.3.1)
      '@radix-ui/react-popper': 1.2.0(@types/react-dom@18.3.0)(@types/react@18.3.3)(react-dom@18.3.1(react@18.3.1))(react@18.3.1)
      '@radix-ui/react-portal': 1.1.1(@types/react-dom@18.3.0)(@types/react@18.3.3)(react-dom@18.3.1(react@18.3.1))(react@18.3.1)
      '@radix-ui/react-primitive': 2.0.0(@types/react-dom@18.3.0)(@types/react@18.3.3)(react-dom@18.3.1(react@18.3.1))(react@18.3.1)
      '@radix-ui/react-slot': 1.1.0(@types/react@18.3.3)(react@18.3.1)
      '@radix-ui/react-use-callback-ref': 1.1.0(@types/react@18.3.3)(react@18.3.1)
      '@radix-ui/react-use-controllable-state': 1.1.0(@types/react@18.3.3)(react@18.3.1)
      '@radix-ui/react-use-layout-effect': 1.1.0(@types/react@18.3.3)(react@18.3.1)
      '@radix-ui/react-use-previous': 1.1.0(@types/react@18.3.3)(react@18.3.1)
      '@radix-ui/react-visually-hidden': 1.1.0(@types/react-dom@18.3.0)(@types/react@18.3.3)(react-dom@18.3.1(react@18.3.1))(react@18.3.1)
      aria-hidden: 1.2.4
      react: 18.3.1
      react-dom: 18.3.1(react@18.3.1)
      react-remove-scroll: 2.5.7(@types/react@18.3.3)(react@18.3.1)
    optionalDependencies:
      '@types/react': 18.3.3
      '@types/react-dom': 18.3.0

  '@radix-ui/react-separator@1.1.0(@types/react-dom@18.3.0)(@types/react@18.3.3)(react-dom@18.3.1(react@18.3.1))(react@18.3.1)':
    dependencies:
      '@radix-ui/react-primitive': 2.0.0(@types/react-dom@18.3.0)(@types/react@18.3.3)(react-dom@18.3.1(react@18.3.1))(react@18.3.1)
      react: 18.3.1
      react-dom: 18.3.1(react@18.3.1)
    optionalDependencies:
      '@types/react': 18.3.3
      '@types/react-dom': 18.3.0

  '@radix-ui/react-slider@1.2.0(@types/react-dom@18.3.0)(@types/react@18.3.3)(react-dom@18.3.1(react@18.3.1))(react@18.3.1)':
    dependencies:
      '@radix-ui/number': 1.1.0
      '@radix-ui/primitive': 1.1.0
      '@radix-ui/react-collection': 1.1.0(@types/react-dom@18.3.0)(@types/react@18.3.3)(react-dom@18.3.1(react@18.3.1))(react@18.3.1)
      '@radix-ui/react-compose-refs': 1.1.0(@types/react@18.3.3)(react@18.3.1)
      '@radix-ui/react-context': 1.1.0(@types/react@18.3.3)(react@18.3.1)
      '@radix-ui/react-direction': 1.1.0(@types/react@18.3.3)(react@18.3.1)
      '@radix-ui/react-primitive': 2.0.0(@types/react-dom@18.3.0)(@types/react@18.3.3)(react-dom@18.3.1(react@18.3.1))(react@18.3.1)
      '@radix-ui/react-use-controllable-state': 1.1.0(@types/react@18.3.3)(react@18.3.1)
      '@radix-ui/react-use-layout-effect': 1.1.0(@types/react@18.3.3)(react@18.3.1)
      '@radix-ui/react-use-previous': 1.1.0(@types/react@18.3.3)(react@18.3.1)
      '@radix-ui/react-use-size': 1.1.0(@types/react@18.3.3)(react@18.3.1)
      react: 18.3.1
      react-dom: 18.3.1(react@18.3.1)
    optionalDependencies:
      '@types/react': 18.3.3
      '@types/react-dom': 18.3.0

  '@radix-ui/react-slot@1.0.2(@types/react@18.3.3)(react@18.3.1)':
    dependencies:
      '@babel/runtime': 7.24.8
      '@radix-ui/react-compose-refs': 1.0.1(@types/react@18.3.3)(react@18.3.1)
      react: 18.3.1
    optionalDependencies:
      '@types/react': 18.3.3

  '@radix-ui/react-slot@1.1.0(@types/react@18.3.3)(react@18.3.1)':
    dependencies:
      '@radix-ui/react-compose-refs': 1.1.0(@types/react@18.3.3)(react@18.3.1)
      react: 18.3.1
    optionalDependencies:
      '@types/react': 18.3.3

  '@radix-ui/react-switch@1.1.0(@types/react-dom@18.3.0)(@types/react@18.3.3)(react-dom@18.3.1(react@18.3.1))(react@18.3.1)':
    dependencies:
      '@radix-ui/primitive': 1.1.0
      '@radix-ui/react-compose-refs': 1.1.0(@types/react@18.3.3)(react@18.3.1)
      '@radix-ui/react-context': 1.1.0(@types/react@18.3.3)(react@18.3.1)
      '@radix-ui/react-primitive': 2.0.0(@types/react-dom@18.3.0)(@types/react@18.3.3)(react-dom@18.3.1(react@18.3.1))(react@18.3.1)
      '@radix-ui/react-use-controllable-state': 1.1.0(@types/react@18.3.3)(react@18.3.1)
      '@radix-ui/react-use-previous': 1.1.0(@types/react@18.3.3)(react@18.3.1)
      '@radix-ui/react-use-size': 1.1.0(@types/react@18.3.3)(react@18.3.1)
      react: 18.3.1
      react-dom: 18.3.1(react@18.3.1)
    optionalDependencies:
      '@types/react': 18.3.3
      '@types/react-dom': 18.3.0

  '@radix-ui/react-tabs@1.1.0(@types/react-dom@18.3.0)(@types/react@18.3.3)(react-dom@18.3.1(react@18.3.1))(react@18.3.1)':
    dependencies:
      '@radix-ui/primitive': 1.1.0
      '@radix-ui/react-context': 1.1.0(@types/react@18.3.3)(react@18.3.1)
      '@radix-ui/react-direction': 1.1.0(@types/react@18.3.3)(react@18.3.1)
      '@radix-ui/react-id': 1.1.0(@types/react@18.3.3)(react@18.3.1)
      '@radix-ui/react-presence': 1.1.0(@types/react-dom@18.3.0)(@types/react@18.3.3)(react-dom@18.3.1(react@18.3.1))(react@18.3.1)
      '@radix-ui/react-primitive': 2.0.0(@types/react-dom@18.3.0)(@types/react@18.3.3)(react-dom@18.3.1(react@18.3.1))(react@18.3.1)
      '@radix-ui/react-roving-focus': 1.1.0(@types/react-dom@18.3.0)(@types/react@18.3.3)(react-dom@18.3.1(react@18.3.1))(react@18.3.1)
      '@radix-ui/react-use-controllable-state': 1.1.0(@types/react@18.3.3)(react@18.3.1)
      react: 18.3.1
      react-dom: 18.3.1(react@18.3.1)
    optionalDependencies:
      '@types/react': 18.3.3
      '@types/react-dom': 18.3.0

  '@radix-ui/react-toast@1.2.1(@types/react-dom@18.3.0)(@types/react@18.3.3)(react-dom@18.3.1(react@18.3.1))(react@18.3.1)':
    dependencies:
      '@radix-ui/primitive': 1.1.0
      '@radix-ui/react-collection': 1.1.0(@types/react-dom@18.3.0)(@types/react@18.3.3)(react-dom@18.3.1(react@18.3.1))(react@18.3.1)
      '@radix-ui/react-compose-refs': 1.1.0(@types/react@18.3.3)(react@18.3.1)
      '@radix-ui/react-context': 1.1.0(@types/react@18.3.3)(react@18.3.1)
      '@radix-ui/react-dismissable-layer': 1.1.0(@types/react-dom@18.3.0)(@types/react@18.3.3)(react-dom@18.3.1(react@18.3.1))(react@18.3.1)
      '@radix-ui/react-portal': 1.1.1(@types/react-dom@18.3.0)(@types/react@18.3.3)(react-dom@18.3.1(react@18.3.1))(react@18.3.1)
      '@radix-ui/react-presence': 1.1.0(@types/react-dom@18.3.0)(@types/react@18.3.3)(react-dom@18.3.1(react@18.3.1))(react@18.3.1)
      '@radix-ui/react-primitive': 2.0.0(@types/react-dom@18.3.0)(@types/react@18.3.3)(react-dom@18.3.1(react@18.3.1))(react@18.3.1)
      '@radix-ui/react-use-callback-ref': 1.1.0(@types/react@18.3.3)(react@18.3.1)
      '@radix-ui/react-use-controllable-state': 1.1.0(@types/react@18.3.3)(react@18.3.1)
      '@radix-ui/react-use-layout-effect': 1.1.0(@types/react@18.3.3)(react@18.3.1)
      '@radix-ui/react-visually-hidden': 1.1.0(@types/react-dom@18.3.0)(@types/react@18.3.3)(react-dom@18.3.1(react@18.3.1))(react@18.3.1)
      react: 18.3.1
      react-dom: 18.3.1(react@18.3.1)
    optionalDependencies:
      '@types/react': 18.3.3
      '@types/react-dom': 18.3.0

  '@radix-ui/react-toggle-group@1.1.0(@types/react-dom@18.3.0)(@types/react@18.3.3)(react-dom@18.3.1(react@18.3.1))(react@18.3.1)':
    dependencies:
      '@radix-ui/primitive': 1.1.0
      '@radix-ui/react-context': 1.1.0(@types/react@18.3.3)(react@18.3.1)
      '@radix-ui/react-direction': 1.1.0(@types/react@18.3.3)(react@18.3.1)
      '@radix-ui/react-primitive': 2.0.0(@types/react-dom@18.3.0)(@types/react@18.3.3)(react-dom@18.3.1(react@18.3.1))(react@18.3.1)
      '@radix-ui/react-roving-focus': 1.1.0(@types/react-dom@18.3.0)(@types/react@18.3.3)(react-dom@18.3.1(react@18.3.1))(react@18.3.1)
      '@radix-ui/react-toggle': 1.1.0(@types/react-dom@18.3.0)(@types/react@18.3.3)(react-dom@18.3.1(react@18.3.1))(react@18.3.1)
      '@radix-ui/react-use-controllable-state': 1.1.0(@types/react@18.3.3)(react@18.3.1)
      react: 18.3.1
      react-dom: 18.3.1(react@18.3.1)
    optionalDependencies:
      '@types/react': 18.3.3
      '@types/react-dom': 18.3.0

  '@radix-ui/react-toggle@1.1.0(@types/react-dom@18.3.0)(@types/react@18.3.3)(react-dom@18.3.1(react@18.3.1))(react@18.3.1)':
    dependencies:
      '@radix-ui/primitive': 1.1.0
      '@radix-ui/react-primitive': 2.0.0(@types/react-dom@18.3.0)(@types/react@18.3.3)(react-dom@18.3.1(react@18.3.1))(react@18.3.1)
      '@radix-ui/react-use-controllable-state': 1.1.0(@types/react@18.3.3)(react@18.3.1)
      react: 18.3.1
      react-dom: 18.3.1(react@18.3.1)
    optionalDependencies:
      '@types/react': 18.3.3
      '@types/react-dom': 18.3.0

  '@radix-ui/react-tooltip@1.1.2(@types/react-dom@18.3.0)(@types/react@18.3.3)(react-dom@18.3.1(react@18.3.1))(react@18.3.1)':
    dependencies:
      '@radix-ui/primitive': 1.1.0
      '@radix-ui/react-compose-refs': 1.1.0(@types/react@18.3.3)(react@18.3.1)
      '@radix-ui/react-context': 1.1.0(@types/react@18.3.3)(react@18.3.1)
      '@radix-ui/react-dismissable-layer': 1.1.0(@types/react-dom@18.3.0)(@types/react@18.3.3)(react-dom@18.3.1(react@18.3.1))(react@18.3.1)
      '@radix-ui/react-id': 1.1.0(@types/react@18.3.3)(react@18.3.1)
      '@radix-ui/react-popper': 1.2.0(@types/react-dom@18.3.0)(@types/react@18.3.3)(react-dom@18.3.1(react@18.3.1))(react@18.3.1)
      '@radix-ui/react-portal': 1.1.1(@types/react-dom@18.3.0)(@types/react@18.3.3)(react-dom@18.3.1(react@18.3.1))(react@18.3.1)
      '@radix-ui/react-presence': 1.1.0(@types/react-dom@18.3.0)(@types/react@18.3.3)(react-dom@18.3.1(react@18.3.1))(react@18.3.1)
      '@radix-ui/react-primitive': 2.0.0(@types/react-dom@18.3.0)(@types/react@18.3.3)(react-dom@18.3.1(react@18.3.1))(react@18.3.1)
      '@radix-ui/react-slot': 1.1.0(@types/react@18.3.3)(react@18.3.1)
      '@radix-ui/react-use-controllable-state': 1.1.0(@types/react@18.3.3)(react@18.3.1)
      '@radix-ui/react-visually-hidden': 1.1.0(@types/react-dom@18.3.0)(@types/react@18.3.3)(react-dom@18.3.1(react@18.3.1))(react@18.3.1)
      react: 18.3.1
      react-dom: 18.3.1(react@18.3.1)
    optionalDependencies:
      '@types/react': 18.3.3
      '@types/react-dom': 18.3.0

  '@radix-ui/react-use-callback-ref@1.0.1(@types/react@18.3.3)(react@18.3.1)':
    dependencies:
      '@babel/runtime': 7.24.8
      react: 18.3.1
    optionalDependencies:
      '@types/react': 18.3.3

  '@radix-ui/react-use-callback-ref@1.1.0(@types/react@18.3.3)(react@18.3.1)':
    dependencies:
      react: 18.3.1
    optionalDependencies:
      '@types/react': 18.3.3

  '@radix-ui/react-use-controllable-state@1.0.1(@types/react@18.3.3)(react@18.3.1)':
    dependencies:
      '@babel/runtime': 7.24.8
      '@radix-ui/react-use-callback-ref': 1.0.1(@types/react@18.3.3)(react@18.3.1)
      react: 18.3.1
    optionalDependencies:
      '@types/react': 18.3.3

  '@radix-ui/react-use-controllable-state@1.1.0(@types/react@18.3.3)(react@18.3.1)':
    dependencies:
      '@radix-ui/react-use-callback-ref': 1.1.0(@types/react@18.3.3)(react@18.3.1)
      react: 18.3.1
    optionalDependencies:
      '@types/react': 18.3.3

  '@radix-ui/react-use-escape-keydown@1.0.3(@types/react@18.3.3)(react@18.3.1)':
    dependencies:
      '@babel/runtime': 7.24.8
      '@radix-ui/react-use-callback-ref': 1.0.1(@types/react@18.3.3)(react@18.3.1)
      react: 18.3.1
    optionalDependencies:
      '@types/react': 18.3.3

  '@radix-ui/react-use-escape-keydown@1.1.0(@types/react@18.3.3)(react@18.3.1)':
    dependencies:
      '@radix-ui/react-use-callback-ref': 1.1.0(@types/react@18.3.3)(react@18.3.1)
      react: 18.3.1
    optionalDependencies:
      '@types/react': 18.3.3

  '@radix-ui/react-use-layout-effect@1.0.1(@types/react@18.3.3)(react@18.3.1)':
    dependencies:
      '@babel/runtime': 7.24.8
      react: 18.3.1
    optionalDependencies:
      '@types/react': 18.3.3

  '@radix-ui/react-use-layout-effect@1.1.0(@types/react@18.3.3)(react@18.3.1)':
    dependencies:
      react: 18.3.1
    optionalDependencies:
      '@types/react': 18.3.3

  '@radix-ui/react-use-previous@1.1.0(@types/react@18.3.3)(react@18.3.1)':
    dependencies:
      react: 18.3.1
    optionalDependencies:
      '@types/react': 18.3.3

  '@radix-ui/react-use-rect@1.1.0(@types/react@18.3.3)(react@18.3.1)':
    dependencies:
      '@radix-ui/rect': 1.1.0
      react: 18.3.1
    optionalDependencies:
      '@types/react': 18.3.3

  '@radix-ui/react-use-size@1.1.0(@types/react@18.3.3)(react@18.3.1)':
    dependencies:
      '@radix-ui/react-use-layout-effect': 1.1.0(@types/react@18.3.3)(react@18.3.1)
      react: 18.3.1
    optionalDependencies:
      '@types/react': 18.3.3

  '@radix-ui/react-visually-hidden@1.1.0(@types/react-dom@18.3.0)(@types/react@18.3.3)(react-dom@18.3.1(react@18.3.1))(react@18.3.1)':
    dependencies:
      '@radix-ui/react-primitive': 2.0.0(@types/react-dom@18.3.0)(@types/react@18.3.3)(react-dom@18.3.1(react@18.3.1))(react@18.3.1)
      react: 18.3.1
      react-dom: 18.3.1(react@18.3.1)
    optionalDependencies:
      '@types/react': 18.3.3
      '@types/react-dom': 18.3.0

  '@radix-ui/rect@1.1.0': {}

  '@react-email/render@0.0.15':
    dependencies:
      html-to-text: 9.0.5
      js-beautify: 1.15.1
      react: 18.3.1
      react-dom: 18.3.1(react@18.3.1)
      react-promise-suspense: 0.3.4

  '@rollup/rollup-android-arm-eabi@4.21.0':
    optional: true

  '@rollup/rollup-android-arm64@4.21.0':
    optional: true

  '@rollup/rollup-darwin-arm64@4.21.0':
    optional: true

  '@rollup/rollup-darwin-x64@4.21.0':
    optional: true

  '@rollup/rollup-linux-arm-gnueabihf@4.21.0':
    optional: true

  '@rollup/rollup-linux-arm-musleabihf@4.21.0':
    optional: true

  '@rollup/rollup-linux-arm64-gnu@4.21.0':
    optional: true

  '@rollup/rollup-linux-arm64-musl@4.21.0':
    optional: true

  '@rollup/rollup-linux-powerpc64le-gnu@4.21.0':
    optional: true

  '@rollup/rollup-linux-riscv64-gnu@4.21.0':
    optional: true

  '@rollup/rollup-linux-s390x-gnu@4.21.0':
    optional: true

  '@rollup/rollup-linux-x64-gnu@4.21.0':
    optional: true

  '@rollup/rollup-linux-x64-musl@4.21.0':
    optional: true

  '@rollup/rollup-win32-arm64-msvc@4.21.0':
    optional: true

  '@rollup/rollup-win32-ia32-msvc@4.21.0':
    optional: true

  '@rollup/rollup-win32-x64-msvc@4.21.0':
    optional: true

  '@rushstack/eslint-patch@1.10.4': {}

  '@selderee/plugin-htmlparser2@0.11.0':
    dependencies:
      domhandler: 5.0.3
      selderee: 0.11.0

  '@streamparser/json@0.0.6': {}

  '@swc/counter@0.1.3': {}

  '@swc/helpers@0.5.5':
    dependencies:
      '@swc/counter': 0.1.3
      tslib: 2.7.0

  '@tailwindcss/typography@0.5.13(tailwindcss@3.4.6)':
    dependencies:
      lodash.castarray: 4.4.0
      lodash.isplainobject: 4.0.6
      lodash.merge: 4.6.2
      postcss-selector-parser: 6.0.10
      tailwindcss: 3.4.6

  '@tanstack/react-table@8.19.3(react-dom@18.3.1(react@18.3.1))(react@18.3.1)':
    dependencies:
      '@tanstack/table-core': 8.19.3
      react: 18.3.1
      react-dom: 18.3.1(react@18.3.1)

  '@tanstack/table-core@8.19.3': {}

  '@testing-library/dom@10.4.0':
    dependencies:
      '@babel/code-frame': 7.24.7
      '@babel/runtime': 7.24.8
      '@types/aria-query': 5.0.4
      aria-query: 5.3.0
      chalk: 4.1.2
      dom-accessibility-api: 0.5.16
      lz-string: 1.5.0
      pretty-format: 27.5.1

  '@testing-library/react@16.0.0(@testing-library/dom@10.4.0)(@types/react-dom@18.3.0)(@types/react@18.3.3)(react-dom@18.3.1(react@18.3.1))(react@18.3.1)':
    dependencies:
      '@babel/runtime': 7.24.8
      '@testing-library/dom': 10.4.0
      react: 18.3.1
      react-dom: 18.3.1(react@18.3.1)
    optionalDependencies:
      '@types/react': 18.3.3
      '@types/react-dom': 18.3.0

  '@types/aria-query@5.0.4': {}

  '@types/babel__core@7.20.5':
    dependencies:
      '@babel/parser': 7.25.3
      '@babel/types': 7.25.2
      '@types/babel__generator': 7.6.8
      '@types/babel__template': 7.4.4
      '@types/babel__traverse': 7.20.6

  '@types/babel__generator@7.6.8':
    dependencies:
      '@babel/types': 7.25.2

  '@types/babel__template@7.4.4':
    dependencies:
      '@babel/parser': 7.25.3
      '@babel/types': 7.25.2

  '@types/babel__traverse@7.20.6':
    dependencies:
      '@babel/types': 7.25.2

  '@types/cookie@0.6.0': {}

  '@types/d3-array@3.2.1': {}

  '@types/d3-color@3.1.3': {}

  '@types/d3-ease@3.0.2': {}

  '@types/d3-interpolate@3.0.4':
    dependencies:
      '@types/d3-color': 3.1.3

  '@types/d3-path@3.1.0': {}

  '@types/d3-scale@4.0.8':
    dependencies:
      '@types/d3-time': 3.0.3

  '@types/d3-shape@3.1.6':
    dependencies:
      '@types/d3-path': 3.1.0

  '@types/d3-time@3.0.3': {}

  '@types/d3-timer@3.0.2': {}

  '@types/estree@1.0.5': {}

  '@types/json2csv@5.0.7':
    dependencies:
      '@types/node': 20.14.11

  '@types/json5@0.0.29': {}

  '@types/node@20.14.11':
    dependencies:
      undici-types: 5.26.5

  '@types/pg@8.11.6':
    dependencies:
      '@types/node': 20.14.11
      pg-protocol: 1.6.1
      pg-types: 4.0.2

  '@types/prop-types@15.7.12': {}

  '@types/react-dom@18.3.0':
    dependencies:
      '@types/react': 18.3.3

  '@types/react@18.3.3':
    dependencies:
      '@types/prop-types': 15.7.12
      csstype: 3.1.3

  '@types/validator@13.12.0': {}

  '@typescript-eslint/parser@7.2.0(eslint@8.57.0)(typescript@5.5.3)':
    dependencies:
      '@typescript-eslint/scope-manager': 7.2.0
      '@typescript-eslint/types': 7.2.0
      '@typescript-eslint/typescript-estree': 7.2.0(typescript@5.5.3)
      '@typescript-eslint/visitor-keys': 7.2.0
      debug: 4.3.6
      eslint: 8.57.0
    optionalDependencies:
      typescript: 5.5.3
    transitivePeerDependencies:
      - supports-color

  '@typescript-eslint/scope-manager@7.2.0':
    dependencies:
      '@typescript-eslint/types': 7.2.0
      '@typescript-eslint/visitor-keys': 7.2.0

  '@typescript-eslint/types@7.2.0': {}

  '@typescript-eslint/typescript-estree@7.2.0(typescript@5.5.3)':
    dependencies:
      '@typescript-eslint/types': 7.2.0
      '@typescript-eslint/visitor-keys': 7.2.0
      debug: 4.3.6
      globby: 11.1.0
      is-glob: 4.0.3
      minimatch: 9.0.3
      semver: 7.6.3
      ts-api-utils: 1.3.0(typescript@5.5.3)
    optionalDependencies:
      typescript: 5.5.3
    transitivePeerDependencies:
      - supports-color

  '@typescript-eslint/visitor-keys@7.2.0':
    dependencies:
      '@typescript-eslint/types': 7.2.0
      eslint-visitor-keys: 3.4.3

  '@ungap/structured-clone@1.2.0': {}

  '@vercel/postgres@0.9.0':
    dependencies:
      '@neondatabase/serverless': 0.9.4
      bufferutil: 4.0.8
      utf-8-validate: 6.0.4
      ws: 8.18.0(bufferutil@4.0.8)(utf-8-validate@6.0.4)

  '@vitejs/plugin-react@4.3.1(vite@5.4.2(@types/node@20.14.11))':
    dependencies:
      '@babel/core': 7.25.2
      '@babel/plugin-transform-react-jsx-self': 7.24.7(@babel/core@7.25.2)
      '@babel/plugin-transform-react-jsx-source': 7.24.7(@babel/core@7.25.2)
      '@types/babel__core': 7.20.5
      react-refresh: 0.14.2
      vite: 5.4.2(@types/node@20.14.11)
    transitivePeerDependencies:
      - supports-color

  '@vitest/expect@2.0.5':
    dependencies:
      '@vitest/spy': 2.0.5
      '@vitest/utils': 2.0.5
      chai: 5.1.1
      tinyrainbow: 1.2.0

  '@vitest/pretty-format@2.0.5':
    dependencies:
      tinyrainbow: 1.2.0

  '@vitest/runner@2.0.5':
    dependencies:
      '@vitest/utils': 2.0.5
      pathe: 1.1.2

  '@vitest/snapshot@2.0.5':
    dependencies:
      '@vitest/pretty-format': 2.0.5
      magic-string: 0.30.11
      pathe: 1.1.2

  '@vitest/spy@2.0.5':
    dependencies:
      tinyspy: 3.0.0

  '@vitest/utils@2.0.5':
    dependencies:
      '@vitest/pretty-format': 2.0.5
      estree-walker: 3.0.3
      loupe: 3.1.1
      tinyrainbow: 1.2.0

  abbrev@2.0.0: {}

  acorn-jsx@5.3.2(acorn@8.12.1):
    dependencies:
      acorn: 8.12.1

  acorn@8.12.1: {}

  agent-base@7.1.1:
    dependencies:
      debug: 4.3.5
    transitivePeerDependencies:
      - supports-color

  ajv@6.12.6:
    dependencies:
      fast-deep-equal: 3.1.3
      fast-json-stable-stringify: 2.1.0
      json-schema-traverse: 0.4.1
      uri-js: 4.4.1

  ansi-regex@5.0.1: {}

  ansi-regex@6.0.1: {}

  ansi-styles@3.2.1:
    dependencies:
      color-convert: 1.9.3

  ansi-styles@4.3.0:
    dependencies:
      color-convert: 2.0.1

  ansi-styles@5.2.0: {}

  ansi-styles@6.2.1: {}

  any-promise@1.3.0: {}

  anymatch@3.1.3:
    dependencies:
      normalize-path: 3.0.0
      picomatch: 2.3.1

  arg@5.0.2: {}

  argparse@2.0.1: {}

  aria-hidden@1.2.4:
    dependencies:
      tslib: 2.6.3

  aria-query@5.1.3:
    dependencies:
      deep-equal: 2.2.3

  aria-query@5.3.0:
    dependencies:
      dequal: 2.0.3

  array-buffer-byte-length@1.0.1:
    dependencies:
      call-bind: 1.0.7
      is-array-buffer: 3.0.4

  array-includes@3.1.8:
    dependencies:
      call-bind: 1.0.7
      define-properties: 1.2.1
      es-abstract: 1.23.3
      es-object-atoms: 1.0.0
      get-intrinsic: 1.2.4
      is-string: 1.0.7

  array-union@2.1.0: {}

  array.prototype.findlast@1.2.5:
    dependencies:
      call-bind: 1.0.7
      define-properties: 1.2.1
      es-abstract: 1.23.3
      es-errors: 1.3.0
      es-object-atoms: 1.0.0
      es-shim-unscopables: 1.0.2

  array.prototype.findlastindex@1.2.5:
    dependencies:
      call-bind: 1.0.7
      define-properties: 1.2.1
      es-abstract: 1.23.3
      es-errors: 1.3.0
      es-object-atoms: 1.0.0
      es-shim-unscopables: 1.0.2

  array.prototype.flat@1.3.2:
    dependencies:
      call-bind: 1.0.7
      define-properties: 1.2.1
      es-abstract: 1.23.3
      es-shim-unscopables: 1.0.2

  array.prototype.flatmap@1.3.2:
    dependencies:
      call-bind: 1.0.7
      define-properties: 1.2.1
      es-abstract: 1.23.3
      es-shim-unscopables: 1.0.2

  array.prototype.tosorted@1.1.4:
    dependencies:
      call-bind: 1.0.7
      define-properties: 1.2.1
      es-abstract: 1.23.3
      es-errors: 1.3.0
      es-shim-unscopables: 1.0.2

  arraybuffer.prototype.slice@1.0.3:
    dependencies:
      array-buffer-byte-length: 1.0.1
      call-bind: 1.0.7
      define-properties: 1.2.1
      es-abstract: 1.23.3
      es-errors: 1.3.0
      get-intrinsic: 1.2.4
      is-array-buffer: 3.0.4
      is-shared-array-buffer: 1.0.3

  assertion-error@2.0.1: {}

  ast-types-flow@0.0.8: {}

  asynckit@0.4.0: {}

  autoprefixer@10.4.19(postcss@8.4.39):
    dependencies:
      browserslist: 4.23.2
      caniuse-lite: 1.0.30001642
      fraction.js: 4.3.7
      normalize-range: 0.1.2
      picocolors: 1.0.1
      postcss: 8.4.39
      postcss-value-parser: 4.2.0

  available-typed-arrays@1.0.7:
    dependencies:
      possible-typed-array-names: 1.0.0

  axe-core@4.10.0: {}

  axobject-query@3.1.1:
    dependencies:
      deep-equal: 2.2.3

  balanced-match@1.0.2: {}

  binary-extensions@2.3.0: {}

  brace-expansion@1.1.11:
    dependencies:
      balanced-match: 1.0.2
      concat-map: 0.0.1

  brace-expansion@2.0.1:
    dependencies:
      balanced-match: 1.0.2

  braces@3.0.3:
    dependencies:
      fill-range: 7.1.1

  browserslist@4.23.2:
    dependencies:
      caniuse-lite: 1.0.30001642
      electron-to-chromium: 1.4.830
      node-releases: 2.0.17
      update-browserslist-db: 1.1.0(browserslist@4.23.2)

  buffer-from@1.1.2: {}

  bufferutil@4.0.8:
    dependencies:
      node-gyp-build: 4.8.1

  busboy@1.6.0:
    dependencies:
      streamsearch: 1.1.0

  cac@6.7.14: {}

  call-bind@1.0.7:
    dependencies:
      es-define-property: 1.0.0
      es-errors: 1.3.0
      function-bind: 1.1.2
      get-intrinsic: 1.2.4
      set-function-length: 1.2.2

  callsites@3.1.0: {}

  camelcase-css@2.0.1: {}

  caniuse-lite@1.0.30001642: {}

  caniuse-lite@1.0.30001653: {}

  chai@5.1.1:
    dependencies:
      assertion-error: 2.0.1
      check-error: 2.1.1
      deep-eql: 5.0.2
      loupe: 3.1.1
      pathval: 2.0.0

  chalk@2.4.2:
    dependencies:
      ansi-styles: 3.2.1
      escape-string-regexp: 1.0.5
      supports-color: 5.5.0

  chalk@4.1.2:
    dependencies:
      ansi-styles: 4.3.0
      supports-color: 7.2.0

  check-error@2.1.1: {}

  chokidar@3.6.0:
    dependencies:
      anymatch: 3.1.3
      braces: 3.0.3
      glob-parent: 5.1.2
      is-binary-path: 2.1.0
      is-glob: 4.0.3
      normalize-path: 3.0.0
      readdirp: 3.6.0
    optionalDependencies:
      fsevents: 2.3.3

  class-variance-authority@0.7.0:
    dependencies:
      clsx: 2.0.0

  client-only@0.0.1: {}

  clsx@2.0.0: {}

  clsx@2.1.1: {}

  cmdk@1.0.0(@types/react-dom@18.3.0)(@types/react@18.3.3)(react-dom@18.3.1(react@18.3.1))(react@18.3.1):
    dependencies:
      '@radix-ui/react-dialog': 1.0.5(@types/react-dom@18.3.0)(@types/react@18.3.3)(react-dom@18.3.1(react@18.3.1))(react@18.3.1)
      '@radix-ui/react-primitive': 1.0.3(@types/react-dom@18.3.0)(@types/react@18.3.3)(react-dom@18.3.1(react@18.3.1))(react@18.3.1)
      react: 18.3.1
      react-dom: 18.3.1(react@18.3.1)
    transitivePeerDependencies:
      - '@types/react'
      - '@types/react-dom'

  color-convert@1.9.3:
    dependencies:
      color-name: 1.1.3

  color-convert@2.0.1:
    dependencies:
      color-name: 1.1.4

  color-name@1.1.3: {}

  color-name@1.1.4: {}

  combined-stream@1.0.8:
    dependencies:
      delayed-stream: 1.0.0

  commander@10.0.1: {}

  commander@4.1.1: {}

  commander@6.2.1: {}

  concat-map@0.0.1: {}

  config-chain@1.1.13:
    dependencies:
      ini: 1.3.8
      proto-list: 1.2.4

  convert-source-map@2.0.0: {}

  cookie@0.6.0: {}

  cross-spawn@7.0.3:
    dependencies:
      path-key: 3.1.1
      shebang-command: 2.0.0
      which: 2.0.2

  cssesc@3.0.0: {}

  cssstyle@4.0.1:
    dependencies:
      rrweb-cssom: 0.6.0

  csstype@3.1.3: {}

  d3-array@3.2.4:
    dependencies:
      internmap: 2.0.3

  d3-color@3.1.0: {}

  d3-ease@3.0.1: {}

  d3-format@3.1.0: {}

  d3-interpolate@3.0.1:
    dependencies:
      d3-color: 3.1.0

  d3-path@3.1.0: {}

  d3-scale@4.0.2:
    dependencies:
      d3-array: 3.2.4
      d3-format: 3.1.0
      d3-interpolate: 3.0.1
      d3-time: 3.1.0
      d3-time-format: 4.1.0

  d3-shape@3.2.0:
    dependencies:
      d3-path: 3.1.0

  d3-time-format@4.1.0:
    dependencies:
      d3-time: 3.1.0

  d3-time@3.1.0:
    dependencies:
      d3-array: 3.2.4

  d3-timer@3.0.1: {}

  damerau-levenshtein@1.0.8: {}

  data-urls@5.0.0:
    dependencies:
      whatwg-mimetype: 4.0.0
      whatwg-url: 14.0.0

  data-view-buffer@1.0.1:
    dependencies:
      call-bind: 1.0.7
      es-errors: 1.3.0
      is-data-view: 1.0.1

  data-view-byte-length@1.0.1:
    dependencies:
      call-bind: 1.0.7
      es-errors: 1.3.0
      is-data-view: 1.0.1

  data-view-byte-offset@1.0.0:
    dependencies:
      call-bind: 1.0.7
      es-errors: 1.3.0
      is-data-view: 1.0.1

  date-fns@3.6.0: {}

  debug@3.2.7:
    dependencies:
      ms: 2.1.3

  debug@4.3.5:
    dependencies:
      ms: 2.1.2

  debug@4.3.6:
    dependencies:
      ms: 2.1.2

  decimal.js-light@2.5.1: {}

  decimal.js@10.4.3: {}

  deep-eql@5.0.2: {}

  deep-equal@2.2.3:
    dependencies:
      array-buffer-byte-length: 1.0.1
      call-bind: 1.0.7
      es-get-iterator: 1.1.3
      get-intrinsic: 1.2.4
      is-arguments: 1.1.1
      is-array-buffer: 3.0.4
      is-date-object: 1.0.5
      is-regex: 1.1.4
      is-shared-array-buffer: 1.0.3
      isarray: 2.0.5
      object-is: 1.1.6
      object-keys: 1.1.1
      object.assign: 4.1.5
      regexp.prototype.flags: 1.5.2
      side-channel: 1.0.6
      which-boxed-primitive: 1.0.2
      which-collection: 1.0.2
      which-typed-array: 1.1.15

  deep-is@0.1.4: {}

  deepmerge@4.3.1: {}

  define-data-property@1.1.4:
    dependencies:
      es-define-property: 1.0.0
      es-errors: 1.3.0
      gopd: 1.0.1

  define-properties@1.2.1:
    dependencies:
      define-data-property: 1.1.4
      has-property-descriptors: 1.0.2
      object-keys: 1.1.1

  delayed-stream@1.0.0: {}

  dequal@2.0.3: {}

  detect-node-es@1.1.0: {}

  didyoumean@1.2.2: {}

  dir-glob@3.0.1:
    dependencies:
      path-type: 4.0.0

  dlv@1.1.3: {}

  doctrine@2.1.0:
    dependencies:
      esutils: 2.0.3

  doctrine@3.0.0:
    dependencies:
      esutils: 2.0.3

  dom-accessibility-api@0.5.16: {}

  dom-helpers@5.2.1:
    dependencies:
      '@babel/runtime': 7.24.8
      csstype: 3.1.3

  dom-serializer@2.0.0:
    dependencies:
      domelementtype: 2.3.0
      domhandler: 5.0.3
      entities: 4.5.0

  domelementtype@2.3.0: {}

  domhandler@5.0.3:
    dependencies:
      domelementtype: 2.3.0

  domutils@3.1.0:
    dependencies:
      dom-serializer: 2.0.0
      domelementtype: 2.3.0
      domhandler: 5.0.3

  drizzle-kit@0.24.2:
    dependencies:
      '@drizzle-team/brocli': 0.10.1
      '@esbuild-kit/esm-loader': 2.6.5
      esbuild: 0.19.12
      esbuild-register: 3.5.0(esbuild@0.19.12)
    transitivePeerDependencies:
      - supports-color

  drizzle-orm@0.33.0(@neondatabase/serverless@0.9.4)(@types/pg@8.11.6)(@types/react@18.3.3)(@vercel/postgres@0.9.0)(pg@8.12.0)(react@18.3.1):
    optionalDependencies:
      '@neondatabase/serverless': 0.9.4
      '@types/pg': 8.11.6
      '@types/react': 18.3.3
      '@vercel/postgres': 0.9.0
      pg: 8.12.0
      react: 18.3.1

  eastasianwidth@0.2.0: {}

  editorconfig@1.0.4:
    dependencies:
      '@one-ini/wasm': 0.1.1
      commander: 10.0.1
      minimatch: 9.0.1
      semver: 7.6.3

  electron-to-chromium@1.4.830: {}

  embla-carousel-react@8.1.7(react@18.3.1):
    dependencies:
      embla-carousel: 8.1.7
      embla-carousel-reactive-utils: 8.1.7(embla-carousel@8.1.7)
      react: 18.3.1

  embla-carousel-reactive-utils@8.1.7(embla-carousel@8.1.7):
    dependencies:
      embla-carousel: 8.1.7

  embla-carousel@8.1.7: {}

  emoji-regex@8.0.0: {}

  emoji-regex@9.2.2: {}

  enhanced-resolve@5.17.1:
    dependencies:
      graceful-fs: 4.2.11
      tapable: 2.2.1

  entities@4.5.0: {}

  es-abstract@1.23.3:
    dependencies:
      array-buffer-byte-length: 1.0.1
      arraybuffer.prototype.slice: 1.0.3
      available-typed-arrays: 1.0.7
      call-bind: 1.0.7
      data-view-buffer: 1.0.1
      data-view-byte-length: 1.0.1
      data-view-byte-offset: 1.0.0
      es-define-property: 1.0.0
      es-errors: 1.3.0
      es-object-atoms: 1.0.0
      es-set-tostringtag: 2.0.3
      es-to-primitive: 1.2.1
      function.prototype.name: 1.1.6
      get-intrinsic: 1.2.4
      get-symbol-description: 1.0.2
      globalthis: 1.0.4
      gopd: 1.0.1
      has-property-descriptors: 1.0.2
      has-proto: 1.0.3
      has-symbols: 1.0.3
      hasown: 2.0.2
      internal-slot: 1.0.7
      is-array-buffer: 3.0.4
      is-callable: 1.2.7
      is-data-view: 1.0.1
      is-negative-zero: 2.0.3
      is-regex: 1.1.4
      is-shared-array-buffer: 1.0.3
      is-string: 1.0.7
      is-typed-array: 1.1.13
      is-weakref: 1.0.2
      object-inspect: 1.13.2
      object-keys: 1.1.1
      object.assign: 4.1.5
      regexp.prototype.flags: 1.5.2
      safe-array-concat: 1.1.2
      safe-regex-test: 1.0.3
      string.prototype.trim: 1.2.9
      string.prototype.trimend: 1.0.8
      string.prototype.trimstart: 1.0.8
      typed-array-buffer: 1.0.2
      typed-array-byte-length: 1.0.1
      typed-array-byte-offset: 1.0.2
      typed-array-length: 1.0.6
      unbox-primitive: 1.0.2
      which-typed-array: 1.1.15

  es-define-property@1.0.0:
    dependencies:
      get-intrinsic: 1.2.4

  es-errors@1.3.0: {}

  es-get-iterator@1.1.3:
    dependencies:
      call-bind: 1.0.7
      get-intrinsic: 1.2.4
      has-symbols: 1.0.3
      is-arguments: 1.1.1
      is-map: 2.0.3
      is-set: 2.0.3
      is-string: 1.0.7
      isarray: 2.0.5
      stop-iteration-iterator: 1.0.0

  es-iterator-helpers@1.0.19:
    dependencies:
      call-bind: 1.0.7
      define-properties: 1.2.1
      es-abstract: 1.23.3
      es-errors: 1.3.0
      es-set-tostringtag: 2.0.3
      function-bind: 1.1.2
      get-intrinsic: 1.2.4
      globalthis: 1.0.4
      has-property-descriptors: 1.0.2
      has-proto: 1.0.3
      has-symbols: 1.0.3
      internal-slot: 1.0.7
      iterator.prototype: 1.1.2
      safe-array-concat: 1.1.2

  es-object-atoms@1.0.0:
    dependencies:
      es-errors: 1.3.0

  es-set-tostringtag@2.0.3:
    dependencies:
      get-intrinsic: 1.2.4
      has-tostringtag: 1.0.2
      hasown: 2.0.2

  es-shim-unscopables@1.0.2:
    dependencies:
      hasown: 2.0.2

  es-to-primitive@1.2.1:
    dependencies:
      is-callable: 1.2.7
      is-date-object: 1.0.5
      is-symbol: 1.0.4

  esbuild-register@3.5.0(esbuild@0.19.12):
    dependencies:
      debug: 4.3.6
      esbuild: 0.19.12
    transitivePeerDependencies:
      - supports-color

  esbuild@0.18.20:
    optionalDependencies:
      '@esbuild/android-arm': 0.18.20
      '@esbuild/android-arm64': 0.18.20
      '@esbuild/android-x64': 0.18.20
      '@esbuild/darwin-arm64': 0.18.20
      '@esbuild/darwin-x64': 0.18.20
      '@esbuild/freebsd-arm64': 0.18.20
      '@esbuild/freebsd-x64': 0.18.20
      '@esbuild/linux-arm': 0.18.20
      '@esbuild/linux-arm64': 0.18.20
      '@esbuild/linux-ia32': 0.18.20
      '@esbuild/linux-loong64': 0.18.20
      '@esbuild/linux-mips64el': 0.18.20
      '@esbuild/linux-ppc64': 0.18.20
      '@esbuild/linux-riscv64': 0.18.20
      '@esbuild/linux-s390x': 0.18.20
      '@esbuild/linux-x64': 0.18.20
      '@esbuild/netbsd-x64': 0.18.20
      '@esbuild/openbsd-x64': 0.18.20
      '@esbuild/sunos-x64': 0.18.20
      '@esbuild/win32-arm64': 0.18.20
      '@esbuild/win32-ia32': 0.18.20
      '@esbuild/win32-x64': 0.18.20

  esbuild@0.19.12:
    optionalDependencies:
      '@esbuild/aix-ppc64': 0.19.12
      '@esbuild/android-arm': 0.19.12
      '@esbuild/android-arm64': 0.19.12
      '@esbuild/android-x64': 0.19.12
      '@esbuild/darwin-arm64': 0.19.12
      '@esbuild/darwin-x64': 0.19.12
      '@esbuild/freebsd-arm64': 0.19.12
      '@esbuild/freebsd-x64': 0.19.12
      '@esbuild/linux-arm': 0.19.12
      '@esbuild/linux-arm64': 0.19.12
      '@esbuild/linux-ia32': 0.19.12
      '@esbuild/linux-loong64': 0.19.12
      '@esbuild/linux-mips64el': 0.19.12
      '@esbuild/linux-ppc64': 0.19.12
      '@esbuild/linux-riscv64': 0.19.12
      '@esbuild/linux-s390x': 0.19.12
      '@esbuild/linux-x64': 0.19.12
      '@esbuild/netbsd-x64': 0.19.12
      '@esbuild/openbsd-x64': 0.19.12
      '@esbuild/sunos-x64': 0.19.12
      '@esbuild/win32-arm64': 0.19.12
      '@esbuild/win32-ia32': 0.19.12
      '@esbuild/win32-x64': 0.19.12

  esbuild@0.21.5:
    optionalDependencies:
      '@esbuild/aix-ppc64': 0.21.5
      '@esbuild/android-arm': 0.21.5
      '@esbuild/android-arm64': 0.21.5
      '@esbuild/android-x64': 0.21.5
      '@esbuild/darwin-arm64': 0.21.5
      '@esbuild/darwin-x64': 0.21.5
      '@esbuild/freebsd-arm64': 0.21.5
      '@esbuild/freebsd-x64': 0.21.5
      '@esbuild/linux-arm': 0.21.5
      '@esbuild/linux-arm64': 0.21.5
      '@esbuild/linux-ia32': 0.21.5
      '@esbuild/linux-loong64': 0.21.5
      '@esbuild/linux-mips64el': 0.21.5
      '@esbuild/linux-ppc64': 0.21.5
      '@esbuild/linux-riscv64': 0.21.5
      '@esbuild/linux-s390x': 0.21.5
      '@esbuild/linux-x64': 0.21.5
      '@esbuild/netbsd-x64': 0.21.5
      '@esbuild/openbsd-x64': 0.21.5
      '@esbuild/sunos-x64': 0.21.5
      '@esbuild/win32-arm64': 0.21.5
      '@esbuild/win32-ia32': 0.21.5
      '@esbuild/win32-x64': 0.21.5

  escalade@3.1.2: {}

  escape-string-regexp@1.0.5: {}

  escape-string-regexp@4.0.0: {}

  eslint-config-next@14.2.6(eslint@8.57.0)(typescript@5.5.3):
    dependencies:
      '@next/eslint-plugin-next': 14.2.6
      '@rushstack/eslint-patch': 1.10.4
      '@typescript-eslint/parser': 7.2.0(eslint@8.57.0)(typescript@5.5.3)
      eslint: 8.57.0
      eslint-import-resolver-node: 0.3.9
      eslint-import-resolver-typescript: 3.6.3(@typescript-eslint/parser@7.2.0(eslint@8.57.0)(typescript@5.5.3))(eslint-import-resolver-node@0.3.9)(eslint-plugin-import@2.29.1(eslint@8.57.0))(eslint@8.57.0)
      eslint-plugin-import: 2.29.1(@typescript-eslint/parser@7.2.0(eslint@8.57.0)(typescript@5.5.3))(eslint-import-resolver-typescript@3.6.3(@typescript-eslint/parser@7.2.0(eslint@8.57.0)(typescript@5.5.3))(eslint-import-resolver-node@0.3.9)(eslint-plugin-import@2.29.1(eslint@8.57.0))(eslint@8.57.0))(eslint@8.57.0)
      eslint-plugin-jsx-a11y: 6.9.0(eslint@8.57.0)
      eslint-plugin-react: 7.35.0(eslint@8.57.0)
      eslint-plugin-react-hooks: 4.6.2(eslint@8.57.0)
    optionalDependencies:
      typescript: 5.5.3
    transitivePeerDependencies:
      - eslint-import-resolver-webpack
      - eslint-plugin-import-x
      - supports-color

  eslint-import-resolver-node@0.3.9:
    dependencies:
      debug: 3.2.7
      is-core-module: 2.15.1
      resolve: 1.22.8
    transitivePeerDependencies:
      - supports-color

  eslint-import-resolver-typescript@3.6.3(@typescript-eslint/parser@7.2.0(eslint@8.57.0)(typescript@5.5.3))(eslint-import-resolver-node@0.3.9)(eslint-plugin-import@2.29.1(eslint@8.57.0))(eslint@8.57.0):
    dependencies:
      '@nolyfill/is-core-module': 1.0.39
      debug: 4.3.6
      enhanced-resolve: 5.17.1
      eslint: 8.57.0
      eslint-module-utils: 2.8.2(@typescript-eslint/parser@7.2.0(eslint@8.57.0)(typescript@5.5.3))(eslint-import-resolver-node@0.3.9)(eslint-import-resolver-typescript@3.6.3(@typescript-eslint/parser@7.2.0(eslint@8.57.0)(typescript@5.5.3))(eslint-import-resolver-node@0.3.9)(eslint-plugin-import@2.29.1(eslint@8.57.0))(eslint@8.57.0))(eslint@8.57.0)
      fast-glob: 3.3.2
      get-tsconfig: 4.7.6
      is-bun-module: 1.1.0
      is-glob: 4.0.3
    optionalDependencies:
      eslint-plugin-import: 2.29.1(@typescript-eslint/parser@7.2.0(eslint@8.57.0)(typescript@5.5.3))(eslint-import-resolver-typescript@3.6.3(@typescript-eslint/parser@7.2.0(eslint@8.57.0)(typescript@5.5.3))(eslint-import-resolver-node@0.3.9)(eslint-plugin-import@2.29.1(eslint@8.57.0))(eslint@8.57.0))(eslint@8.57.0)
    transitivePeerDependencies:
      - '@typescript-eslint/parser'
      - eslint-import-resolver-node
      - eslint-import-resolver-webpack
      - supports-color

  eslint-module-utils@2.8.2(@typescript-eslint/parser@7.2.0(eslint@8.57.0)(typescript@5.5.3))(eslint-import-resolver-node@0.3.9)(eslint-import-resolver-typescript@3.6.3(@typescript-eslint/parser@7.2.0(eslint@8.57.0)(typescript@5.5.3))(eslint-import-resolver-node@0.3.9)(eslint-plugin-import@2.29.1(eslint@8.57.0))(eslint@8.57.0))(eslint@8.57.0):
    dependencies:
      debug: 3.2.7
    optionalDependencies:
      '@typescript-eslint/parser': 7.2.0(eslint@8.57.0)(typescript@5.5.3)
      eslint: 8.57.0
      eslint-import-resolver-node: 0.3.9
      eslint-import-resolver-typescript: 3.6.3(@typescript-eslint/parser@7.2.0(eslint@8.57.0)(typescript@5.5.3))(eslint-import-resolver-node@0.3.9)(eslint-plugin-import@2.29.1(eslint@8.57.0))(eslint@8.57.0)
    transitivePeerDependencies:
      - supports-color

  eslint-plugin-import@2.29.1(@typescript-eslint/parser@7.2.0(eslint@8.57.0)(typescript@5.5.3))(eslint-import-resolver-typescript@3.6.3(@typescript-eslint/parser@7.2.0(eslint@8.57.0)(typescript@5.5.3))(eslint-import-resolver-node@0.3.9)(eslint-plugin-import@2.29.1(eslint@8.57.0))(eslint@8.57.0))(eslint@8.57.0):
    dependencies:
      array-includes: 3.1.8
      array.prototype.findlastindex: 1.2.5
      array.prototype.flat: 1.3.2
      array.prototype.flatmap: 1.3.2
      debug: 3.2.7
      doctrine: 2.1.0
      eslint: 8.57.0
      eslint-import-resolver-node: 0.3.9
      eslint-module-utils: 2.8.2(@typescript-eslint/parser@7.2.0(eslint@8.57.0)(typescript@5.5.3))(eslint-import-resolver-node@0.3.9)(eslint-import-resolver-typescript@3.6.3(@typescript-eslint/parser@7.2.0(eslint@8.57.0)(typescript@5.5.3))(eslint-import-resolver-node@0.3.9)(eslint-plugin-import@2.29.1(eslint@8.57.0))(eslint@8.57.0))(eslint@8.57.0)
      hasown: 2.0.2
      is-core-module: 2.15.1
      is-glob: 4.0.3
      minimatch: 3.1.2
      object.fromentries: 2.0.8
      object.groupby: 1.0.3
      object.values: 1.2.0
      semver: 6.3.1
      tsconfig-paths: 3.15.0
    optionalDependencies:
      '@typescript-eslint/parser': 7.2.0(eslint@8.57.0)(typescript@5.5.3)
    transitivePeerDependencies:
      - eslint-import-resolver-typescript
      - eslint-import-resolver-webpack
      - supports-color

  eslint-plugin-jsx-a11y@6.9.0(eslint@8.57.0):
    dependencies:
      aria-query: 5.1.3
      array-includes: 3.1.8
      array.prototype.flatmap: 1.3.2
      ast-types-flow: 0.0.8
      axe-core: 4.10.0
      axobject-query: 3.1.1
      damerau-levenshtein: 1.0.8
      emoji-regex: 9.2.2
      es-iterator-helpers: 1.0.19
      eslint: 8.57.0
      hasown: 2.0.2
      jsx-ast-utils: 3.3.5
      language-tags: 1.0.9
      minimatch: 3.1.2
      object.fromentries: 2.0.8
      safe-regex-test: 1.0.3
      string.prototype.includes: 2.0.0

  eslint-plugin-react-hooks@4.6.2(eslint@8.57.0):
    dependencies:
      eslint: 8.57.0

  eslint-plugin-react@7.35.0(eslint@8.57.0):
    dependencies:
      array-includes: 3.1.8
      array.prototype.findlast: 1.2.5
      array.prototype.flatmap: 1.3.2
      array.prototype.tosorted: 1.1.4
      doctrine: 2.1.0
      es-iterator-helpers: 1.0.19
      eslint: 8.57.0
      estraverse: 5.3.0
      hasown: 2.0.2
      jsx-ast-utils: 3.3.5
      minimatch: 3.1.2
      object.entries: 1.1.8
      object.fromentries: 2.0.8
      object.values: 1.2.0
      prop-types: 15.8.1
      resolve: 2.0.0-next.5
      semver: 6.3.1
      string.prototype.matchall: 4.0.11
      string.prototype.repeat: 1.0.0

  eslint-scope@7.2.2:
    dependencies:
      esrecurse: 4.3.0
      estraverse: 5.3.0

  eslint-visitor-keys@3.4.3: {}

  eslint@8.57.0:
    dependencies:
      '@eslint-community/eslint-utils': 4.4.0(eslint@8.57.0)
      '@eslint-community/regexpp': 4.11.0
      '@eslint/eslintrc': 2.1.4
      '@eslint/js': 8.57.0
      '@humanwhocodes/config-array': 0.11.14
      '@humanwhocodes/module-importer': 1.0.1
      '@nodelib/fs.walk': 1.2.8
      '@ungap/structured-clone': 1.2.0
      ajv: 6.12.6
      chalk: 4.1.2
      cross-spawn: 7.0.3
      debug: 4.3.5
      doctrine: 3.0.0
      escape-string-regexp: 4.0.0
      eslint-scope: 7.2.2
      eslint-visitor-keys: 3.4.3
      espree: 9.6.1
      esquery: 1.6.0
      esutils: 2.0.3
      fast-deep-equal: 3.1.3
      file-entry-cache: 6.0.1
      find-up: 5.0.0
      glob-parent: 6.0.2
      globals: 13.24.0
      graphemer: 1.4.0
      ignore: 5.3.1
      imurmurhash: 0.1.4
      is-glob: 4.0.3
      is-path-inside: 3.0.3
      js-yaml: 4.1.0
      json-stable-stringify-without-jsonify: 1.0.1
      levn: 0.4.1
      lodash.merge: 4.6.2
      minimatch: 3.1.2
      natural-compare: 1.4.0
      optionator: 0.9.4
      strip-ansi: 6.0.1
      text-table: 0.2.0
    transitivePeerDependencies:
      - supports-color

  espree@9.6.1:
    dependencies:
      acorn: 8.12.1
      acorn-jsx: 5.3.2(acorn@8.12.1)
      eslint-visitor-keys: 3.4.3

  esquery@1.6.0:
    dependencies:
      estraverse: 5.3.0

  esrecurse@4.3.0:
    dependencies:
      estraverse: 5.3.0

  estraverse@5.3.0: {}

  estree-walker@3.0.3:
    dependencies:
      '@types/estree': 1.0.5

  esutils@2.0.3: {}

  eventemitter3@4.0.7: {}

  execa@8.0.1:
    dependencies:
      cross-spawn: 7.0.3
      get-stream: 8.0.1
      human-signals: 5.0.0
      is-stream: 3.0.0
      merge-stream: 2.0.0
      npm-run-path: 5.3.0
      onetime: 6.0.0
      signal-exit: 4.1.0
      strip-final-newline: 3.0.0

  fast-deep-equal@2.0.1: {}

  fast-deep-equal@3.1.3: {}

  fast-equals@5.0.1: {}

  fast-glob@3.3.2:
    dependencies:
      '@nodelib/fs.stat': 2.0.5
      '@nodelib/fs.walk': 1.2.8
      glob-parent: 5.1.2
      merge2: 1.4.1
      micromatch: 4.0.8

  fast-json-stable-stringify@2.1.0: {}

  fast-levenshtein@2.0.6: {}

  fastq@1.17.1:
    dependencies:
      reusify: 1.0.4

  file-entry-cache@6.0.1:
    dependencies:
      flat-cache: 3.2.0

  fill-range@7.1.1:
    dependencies:
      to-regex-range: 5.0.1

  find-up@5.0.0:
    dependencies:
      locate-path: 6.0.0
      path-exists: 4.0.0

  flat-cache@3.2.0:
    dependencies:
      flatted: 3.3.1
      keyv: 4.5.4
      rimraf: 3.0.2

  flatted@3.3.1: {}

  for-each@0.3.3:
    dependencies:
      is-callable: 1.2.7

  foreground-child@3.2.1:
    dependencies:
      cross-spawn: 7.0.3
      signal-exit: 4.1.0

  foreground-child@3.3.0:
    dependencies:
      cross-spawn: 7.0.3
      signal-exit: 4.1.0

  form-data@4.0.0:
    dependencies:
      asynckit: 0.4.0
      combined-stream: 1.0.8
      mime-types: 2.1.35

  fraction.js@4.3.7: {}

  fs.realpath@1.0.0: {}

  fsevents@2.3.3:
    optional: true

  function-bind@1.1.2: {}

  function.prototype.name@1.1.6:
    dependencies:
      call-bind: 1.0.7
      define-properties: 1.2.1
      es-abstract: 1.23.3
      functions-have-names: 1.2.3

  functions-have-names@1.2.3: {}

  gensync@1.0.0-beta.2: {}

  get-func-name@2.0.2: {}

  get-intrinsic@1.2.4:
    dependencies:
      es-errors: 1.3.0
      function-bind: 1.1.2
      has-proto: 1.0.3
      has-symbols: 1.0.3
      hasown: 2.0.2

  get-nonce@1.0.1: {}

  get-stream@8.0.1: {}

  get-symbol-description@1.0.2:
    dependencies:
      call-bind: 1.0.7
      es-errors: 1.3.0
      get-intrinsic: 1.2.4

  get-tsconfig@4.7.6:
    dependencies:
      resolve-pkg-maps: 1.0.0

  glob-parent@5.1.2:
    dependencies:
      is-glob: 4.0.3

  glob-parent@6.0.2:
    dependencies:
      is-glob: 4.0.3

  glob@10.3.10:
    dependencies:
      foreground-child: 3.3.0
      jackspeak: 2.3.6
      minimatch: 9.0.5
      minipass: 7.1.2
      path-scurry: 1.11.1

  glob@10.4.5:
    dependencies:
      foreground-child: 3.2.1
      jackspeak: 3.4.3
      minimatch: 9.0.5
      minipass: 7.1.2
      package-json-from-dist: 1.0.0
      path-scurry: 1.11.1

  glob@7.2.3:
    dependencies:
      fs.realpath: 1.0.0
      inflight: 1.0.6
      inherits: 2.0.4
      minimatch: 3.1.2
      once: 1.4.0
      path-is-absolute: 1.0.1

  globals@11.12.0: {}

  globals@13.24.0:
    dependencies:
      type-fest: 0.20.2

  globalthis@1.0.4:
    dependencies:
      define-properties: 1.2.1
      gopd: 1.0.1

  globby@11.1.0:
    dependencies:
      array-union: 2.1.0
      dir-glob: 3.0.1
      fast-glob: 3.3.2
      ignore: 5.3.2
      merge2: 1.4.1
      slash: 3.0.0

  gopd@1.0.1:
    dependencies:
      get-intrinsic: 1.2.4

  graceful-fs@4.2.11: {}

  graphemer@1.4.0: {}

  has-bigints@1.0.2: {}

  has-flag@3.0.0: {}

  has-flag@4.0.0: {}

  has-property-descriptors@1.0.2:
    dependencies:
      es-define-property: 1.0.0

  has-proto@1.0.3: {}

  has-symbols@1.0.3: {}

  has-tostringtag@1.0.2:
    dependencies:
      has-symbols: 1.0.3

  hasown@2.0.2:
    dependencies:
      function-bind: 1.1.2

  html-encoding-sniffer@4.0.0:
    dependencies:
      whatwg-encoding: 3.1.1

  html-to-text@9.0.5:
    dependencies:
      '@selderee/plugin-htmlparser2': 0.11.0
      deepmerge: 4.3.1
      dom-serializer: 2.0.0
      htmlparser2: 8.0.2
      selderee: 0.11.0

  htmlparser2@8.0.2:
    dependencies:
      domelementtype: 2.3.0
      domhandler: 5.0.3
      domutils: 3.1.0
      entities: 4.5.0

  http-proxy-agent@7.0.2:
    dependencies:
      agent-base: 7.1.1
      debug: 4.3.5
    transitivePeerDependencies:
      - supports-color

  https-proxy-agent@7.0.5:
    dependencies:
      agent-base: 7.1.1
      debug: 4.3.5
    transitivePeerDependencies:
      - supports-color

  human-signals@5.0.0: {}

  husky@9.1.5: {}

  iconv-lite@0.6.3:
    dependencies:
      safer-buffer: 2.1.2

  ignore@5.3.1: {}

  ignore@5.3.2: {}

  import-fresh@3.3.0:
    dependencies:
      parent-module: 1.0.1
      resolve-from: 4.0.0

  imurmurhash@0.1.4: {}

  inflight@1.0.6:
    dependencies:
      once: 1.4.0
      wrappy: 1.0.2

  inherits@2.0.4: {}

  ini@1.3.8: {}

  input-otp@1.2.4(react-dom@18.3.1(react@18.3.1))(react@18.3.1):
    dependencies:
      react: 18.3.1
      react-dom: 18.3.1(react@18.3.1)

  internal-slot@1.0.7:
    dependencies:
      es-errors: 1.3.0
      hasown: 2.0.2
      side-channel: 1.0.6

  internmap@2.0.3: {}

  invariant@2.2.4:
    dependencies:
      loose-envify: 1.4.0

  is-arguments@1.1.1:
    dependencies:
      call-bind: 1.0.7
      has-tostringtag: 1.0.2

  is-array-buffer@3.0.4:
    dependencies:
      call-bind: 1.0.7
      get-intrinsic: 1.2.4

  is-async-function@2.0.0:
    dependencies:
      has-tostringtag: 1.0.2

  is-bigint@1.0.4:
    dependencies:
      has-bigints: 1.0.2

  is-binary-path@2.1.0:
    dependencies:
      binary-extensions: 2.3.0

  is-boolean-object@1.1.2:
    dependencies:
      call-bind: 1.0.7
      has-tostringtag: 1.0.2

  is-bun-module@1.1.0:
    dependencies:
      semver: 7.6.3

  is-callable@1.2.7: {}

  is-core-module@2.15.0:
    dependencies:
      hasown: 2.0.2

  is-core-module@2.15.1:
    dependencies:
      hasown: 2.0.2

  is-data-view@1.0.1:
    dependencies:
      is-typed-array: 1.1.13

  is-date-object@1.0.5:
    dependencies:
      has-tostringtag: 1.0.2

  is-extglob@2.1.1: {}

  is-finalizationregistry@1.0.2:
    dependencies:
      call-bind: 1.0.7

  is-fullwidth-code-point@3.0.0: {}

  is-generator-function@1.0.10:
    dependencies:
      has-tostringtag: 1.0.2

  is-glob@4.0.3:
    dependencies:
      is-extglob: 2.1.1

  is-map@2.0.3: {}

  is-negative-zero@2.0.3: {}

  is-number-object@1.0.7:
    dependencies:
      has-tostringtag: 1.0.2

  is-number@7.0.0: {}

  is-path-inside@3.0.3: {}

  is-potential-custom-element-name@1.0.1: {}

  is-regex@1.1.4:
    dependencies:
      call-bind: 1.0.7
      has-tostringtag: 1.0.2

  is-set@2.0.3: {}

  is-shared-array-buffer@1.0.3:
    dependencies:
      call-bind: 1.0.7

  is-stream@3.0.0: {}

  is-string@1.0.7:
    dependencies:
      has-tostringtag: 1.0.2

  is-symbol@1.0.4:
    dependencies:
      has-symbols: 1.0.3

  is-typed-array@1.1.13:
    dependencies:
      which-typed-array: 1.1.15

  is-weakmap@2.0.2: {}

  is-weakref@1.0.2:
    dependencies:
      call-bind: 1.0.7

  is-weakset@2.0.3:
    dependencies:
      call-bind: 1.0.7
      get-intrinsic: 1.2.4

  isarray@2.0.5: {}

  isexe@2.0.0: {}

  iterator.prototype@1.1.2:
    dependencies:
      define-properties: 1.2.1
      get-intrinsic: 1.2.4
      has-symbols: 1.0.3
      reflect.getprototypeof: 1.0.6
      set-function-name: 2.0.2

  jackspeak@2.3.6:
    dependencies:
      '@isaacs/cliui': 8.0.2
    optionalDependencies:
      '@pkgjs/parseargs': 0.11.0

  jackspeak@3.4.3:
    dependencies:
      '@isaacs/cliui': 8.0.2
    optionalDependencies:
      '@pkgjs/parseargs': 0.11.0

  jiti@1.21.6: {}

  jose@5.6.3: {}

  js-beautify@1.15.1:
    dependencies:
      config-chain: 1.1.13
      editorconfig: 1.0.4
      glob: 10.4.5
      js-cookie: 3.0.5
      nopt: 7.2.1

  js-cookie@3.0.5: {}

  js-tokens@4.0.0: {}

  js-yaml@4.1.0:
    dependencies:
      argparse: 2.0.1

  jsdom@24.1.1(bufferutil@4.0.8)(utf-8-validate@6.0.4):
    dependencies:
      cssstyle: 4.0.1
      data-urls: 5.0.0
      decimal.js: 10.4.3
      form-data: 4.0.0
      html-encoding-sniffer: 4.0.0
      http-proxy-agent: 7.0.2
      https-proxy-agent: 7.0.5
      is-potential-custom-element-name: 1.0.1
      nwsapi: 2.2.12
      parse5: 7.1.2
      rrweb-cssom: 0.7.1
      saxes: 6.0.0
      symbol-tree: 3.2.4
      tough-cookie: 4.1.4
      w3c-xmlserializer: 5.0.0
      webidl-conversions: 7.0.0
      whatwg-encoding: 3.1.1
      whatwg-mimetype: 4.0.0
      whatwg-url: 14.0.0
      ws: 8.18.0(bufferutil@4.0.8)(utf-8-validate@6.0.4)
      xml-name-validator: 5.0.0
    transitivePeerDependencies:
      - bufferutil
      - supports-color
      - utf-8-validate

  jsesc@2.5.2: {}

  json-buffer@3.0.1: {}

  json-schema-traverse@0.4.1: {}

  json-stable-stringify-without-jsonify@1.0.1: {}

  json2csv@6.0.0-alpha.2:
    dependencies:
      '@streamparser/json': 0.0.6
      commander: 6.2.1
      lodash.get: 4.4.2

  json5@1.0.2:
    dependencies:
      minimist: 1.2.8

  json5@2.2.3: {}

  jsx-ast-utils@3.3.5:
    dependencies:
      array-includes: 3.1.8
      array.prototype.flat: 1.3.2
      object.assign: 4.1.5
      object.values: 1.2.0

  keyv@4.5.4:
    dependencies:
      json-buffer: 3.0.1

  language-subtag-registry@0.3.23: {}

  language-tags@1.0.9:
    dependencies:
      language-subtag-registry: 0.3.23

  leac@0.6.0: {}

  levn@0.4.1:
    dependencies:
      prelude-ls: 1.2.1
      type-check: 0.4.0

  lilconfig@2.1.0: {}

  lilconfig@3.1.2: {}

  lines-and-columns@1.2.4: {}

  locate-path@6.0.0:
    dependencies:
      p-locate: 5.0.0

  lodash.castarray@4.4.0: {}

  lodash.get@4.4.2: {}

  lodash.isplainobject@4.0.6: {}

  lodash.merge@4.6.2: {}

  lodash@4.17.21: {}

  loose-envify@1.4.0:
    dependencies:
      js-tokens: 4.0.0

  loupe@3.1.1:
    dependencies:
      get-func-name: 2.0.2

  lru-cache@10.4.3: {}

  lru-cache@5.1.1:
    dependencies:
      yallist: 3.1.1

  lucide-react@0.363.0(react@18.3.1):
    dependencies:
      react: 18.3.1

  lz-string@1.5.0: {}

  magic-string@0.30.11:
    dependencies:
      '@jridgewell/sourcemap-codec': 1.5.0

  merge-stream@2.0.0: {}

  merge2@1.4.1: {}

  micromatch@4.0.8:
    dependencies:
      braces: 3.0.3
      picomatch: 2.3.1

  mime-db@1.52.0: {}

  mime-types@2.1.35:
    dependencies:
      mime-db: 1.52.0

  mimic-fn@4.0.0: {}

  minimatch@3.1.2:
    dependencies:
      brace-expansion: 1.1.11

  minimatch@9.0.1:
    dependencies:
      brace-expansion: 2.0.1

  minimatch@9.0.3:
    dependencies:
      brace-expansion: 2.0.1

  minimatch@9.0.5:
    dependencies:
      brace-expansion: 2.0.1

  minimist@1.2.8: {}

  minipass@7.1.2: {}

  ms@2.1.2: {}

  ms@2.1.3: {}

  mz@2.7.0:
    dependencies:
      any-promise: 1.3.0
      object-assign: 4.1.1
      thenify-all: 1.6.0

  nanoid@3.3.7: {}

  natural-compare@1.4.0: {}

  next-auth@5.0.0-beta.20(next@14.2.6(@babel/core@7.25.2)(react-dom@18.3.1(react@18.3.1))(react@18.3.1))(react@18.3.1):
    dependencies:
      '@auth/core': 0.34.2
      next: 14.2.6(@babel/core@7.25.2)(react-dom@18.3.1(react@18.3.1))(react@18.3.1)
      react: 18.3.1

  next-safe-action@7.5.0(next@14.2.6(@babel/core@7.25.2)(react-dom@18.3.1(react@18.3.1))(react@18.3.1))(react-dom@18.3.1(react@18.3.1))(react@18.3.1)(zod@3.23.8):
    dependencies:
      next: 14.2.6(@babel/core@7.25.2)(react-dom@18.3.1(react@18.3.1))(react@18.3.1)
      react: 18.3.1
      react-dom: 18.3.1(react@18.3.1)
    optionalDependencies:
      zod: 3.23.8

  next-themes@0.3.0(react-dom@18.3.1(react@18.3.1))(react@18.3.1):
    dependencies:
      react: 18.3.1
      react-dom: 18.3.1(react@18.3.1)

  next@14.2.6(@babel/core@7.25.2)(react-dom@18.3.1(react@18.3.1))(react@18.3.1):
    dependencies:
      '@next/env': 14.2.6
      '@swc/helpers': 0.5.5
      busboy: 1.6.0
      caniuse-lite: 1.0.30001653
      graceful-fs: 4.2.11
      postcss: 8.4.31
      react: 18.3.1
      react-dom: 18.3.1(react@18.3.1)
      styled-jsx: 5.1.1(@babel/core@7.25.2)(react@18.3.1)
    optionalDependencies:
      '@next/swc-darwin-arm64': 14.2.6
      '@next/swc-darwin-x64': 14.2.6
      '@next/swc-linux-arm64-gnu': 14.2.6
      '@next/swc-linux-arm64-musl': 14.2.6
      '@next/swc-linux-x64-gnu': 14.2.6
      '@next/swc-linux-x64-musl': 14.2.6
      '@next/swc-win32-arm64-msvc': 14.2.6
      '@next/swc-win32-ia32-msvc': 14.2.6
      '@next/swc-win32-x64-msvc': 14.2.6
    transitivePeerDependencies:
      - '@babel/core'
      - babel-plugin-macros

  node-gyp-build@4.8.1: {}

  node-releases@2.0.17: {}

  nopt@7.2.1:
    dependencies:
      abbrev: 2.0.0

  normalize-path@3.0.0: {}

  normalize-range@0.1.2: {}

  npm-run-path@5.3.0:
    dependencies:
      path-key: 4.0.0

  nwsapi@2.2.12: {}

  oauth4webapi@2.11.1: {}

  object-assign@4.1.1: {}

  object-hash@3.0.0: {}

  object-inspect@1.13.2: {}

  object-is@1.1.6:
    dependencies:
      call-bind: 1.0.7
      define-properties: 1.2.1

  object-keys@1.1.1: {}

  object.assign@4.1.5:
    dependencies:
      call-bind: 1.0.7
      define-properties: 1.2.1
      has-symbols: 1.0.3
      object-keys: 1.1.1

  object.entries@1.1.8:
    dependencies:
      call-bind: 1.0.7
      define-properties: 1.2.1
      es-object-atoms: 1.0.0

  object.fromentries@2.0.8:
    dependencies:
      call-bind: 1.0.7
      define-properties: 1.2.1
      es-abstract: 1.23.3
      es-object-atoms: 1.0.0

  object.groupby@1.0.3:
    dependencies:
      call-bind: 1.0.7
      define-properties: 1.2.1
      es-abstract: 1.23.3

  object.values@1.2.0:
    dependencies:
      call-bind: 1.0.7
      define-properties: 1.2.1
      es-object-atoms: 1.0.0

  obuf@1.1.2: {}

  once@1.4.0:
    dependencies:
      wrappy: 1.0.2

  onetime@6.0.0:
    dependencies:
      mimic-fn: 4.0.0

  optionator@0.9.4:
    dependencies:
      deep-is: 0.1.4
      fast-levenshtein: 2.0.6
      levn: 0.4.1
      prelude-ls: 1.2.1
      type-check: 0.4.0
      word-wrap: 1.2.5

  p-limit@3.1.0:
    dependencies:
      yocto-queue: 0.1.0

  p-locate@5.0.0:
    dependencies:
      p-limit: 3.1.0

  package-json-from-dist@1.0.0: {}

  parent-module@1.0.1:
    dependencies:
      callsites: 3.1.0

  parse5@7.1.2:
    dependencies:
      entities: 4.5.0

  parseley@0.12.1:
    dependencies:
      leac: 0.6.0
      peberminta: 0.9.0

  path-exists@4.0.0: {}

  path-is-absolute@1.0.1: {}

  path-key@3.1.1: {}

  path-key@4.0.0: {}

  path-parse@1.0.7: {}

  path-scurry@1.11.1:
    dependencies:
      lru-cache: 10.4.3
      minipass: 7.1.2

  path-type@4.0.0: {}

  pathe@1.1.2: {}

  pathval@2.0.0: {}

  peberminta@0.9.0: {}

  pg-cloudflare@1.1.1:
    optional: true

  pg-connection-string@2.6.4: {}

  pg-int8@1.0.1: {}

  pg-numeric@1.0.2: {}

  pg-pool@3.6.2(pg@8.12.0):
    dependencies:
      pg: 8.12.0

  pg-protocol@1.6.1: {}

  pg-types@2.2.0:
    dependencies:
      pg-int8: 1.0.1
      postgres-array: 2.0.0
      postgres-bytea: 1.0.0
      postgres-date: 1.0.7
      postgres-interval: 1.2.0

  pg-types@4.0.2:
    dependencies:
      pg-int8: 1.0.1
      pg-numeric: 1.0.2
      postgres-array: 3.0.2
      postgres-bytea: 3.0.0
      postgres-date: 2.1.0
      postgres-interval: 3.0.0
      postgres-range: 1.1.4

  pg@8.12.0:
    dependencies:
      pg-connection-string: 2.6.4
      pg-pool: 3.6.2(pg@8.12.0)
      pg-protocol: 1.6.1
      pg-types: 2.2.0
      pgpass: 1.0.5
    optionalDependencies:
      pg-cloudflare: 1.1.1

  pgpass@1.0.5:
    dependencies:
      split2: 4.2.0

  picocolors@1.0.1: {}

  picomatch@2.3.1: {}

  pify@2.3.0: {}

  pirates@4.0.6: {}

  possible-typed-array-names@1.0.0: {}

  postcss-import@15.1.0(postcss@8.4.39):
    dependencies:
      postcss: 8.4.39
      postcss-value-parser: 4.2.0
      read-cache: 1.0.0
      resolve: 1.22.8

  postcss-js@4.0.1(postcss@8.4.39):
    dependencies:
      camelcase-css: 2.0.1
      postcss: 8.4.39

  postcss-load-config@4.0.2(postcss@8.4.39):
    dependencies:
      lilconfig: 3.1.2
      yaml: 2.4.5
    optionalDependencies:
      postcss: 8.4.39

  postcss-nested@6.0.1(postcss@8.4.39):
    dependencies:
      postcss: 8.4.39
      postcss-selector-parser: 6.1.1

  postcss-selector-parser@6.0.10:
    dependencies:
      cssesc: 3.0.0
      util-deprecate: 1.0.2

  postcss-selector-parser@6.1.1:
    dependencies:
      cssesc: 3.0.0
      util-deprecate: 1.0.2

  postcss-value-parser@4.2.0: {}

  postcss@8.4.31:
    dependencies:
      nanoid: 3.3.7
      picocolors: 1.0.1
      source-map-js: 1.2.0

  postcss@8.4.39:
    dependencies:
      nanoid: 3.3.7
      picocolors: 1.0.1
      source-map-js: 1.2.0

  postcss@8.4.41:
    dependencies:
      nanoid: 3.3.7
      picocolors: 1.0.1
      source-map-js: 1.2.0

  postgres-array@2.0.0: {}

  postgres-array@3.0.2: {}

  postgres-bytea@1.0.0: {}

  postgres-bytea@3.0.0:
    dependencies:
      obuf: 1.1.2

  postgres-date@1.0.7: {}

  postgres-date@2.1.0: {}

  postgres-interval@1.2.0:
    dependencies:
      xtend: 4.0.2

  postgres-interval@3.0.0: {}

  postgres-range@1.1.4: {}

  preact-render-to-string@5.2.3(preact@10.11.3):
    dependencies:
      preact: 10.11.3
      pretty-format: 3.8.0

  preact@10.11.3: {}

  prelude-ls@1.2.1: {}

  prettier@3.3.3: {}

  pretty-format@27.5.1:
    dependencies:
      ansi-regex: 5.0.1
      ansi-styles: 5.2.0
      react-is: 17.0.2

  pretty-format@3.8.0: {}

  prop-types@15.8.1:
    dependencies:
      loose-envify: 1.4.0
      object-assign: 4.1.1
      react-is: 16.13.1

  proto-list@1.2.4: {}

  psl@1.9.0: {}

  punycode@2.3.1: {}

  querystringify@2.2.0: {}

  queue-microtask@1.2.3: {}

  react-day-picker@8.10.1(date-fns@3.6.0)(react@18.3.1):
    dependencies:
      date-fns: 3.6.0
      react: 18.3.1

  react-dom@18.3.1(react@18.3.1):
    dependencies:
      loose-envify: 1.4.0
      react: 18.3.1
      scheduler: 0.23.2

  react-hook-form@7.52.1(react@18.3.1):
    dependencies:
      react: 18.3.1

  react-is@16.13.1: {}

  react-is@17.0.2: {}

  react-promise-suspense@0.3.4:
    dependencies:
      fast-deep-equal: 2.0.1

  react-refresh@0.14.2: {}

  react-remove-scroll-bar@2.3.6(@types/react@18.3.3)(react@18.3.1):
    dependencies:
      react: 18.3.1
      react-style-singleton: 2.2.1(@types/react@18.3.3)(react@18.3.1)
      tslib: 2.6.3
    optionalDependencies:
      '@types/react': 18.3.3

  react-remove-scroll@2.5.5(@types/react@18.3.3)(react@18.3.1):
    dependencies:
      react: 18.3.1
      react-remove-scroll-bar: 2.3.6(@types/react@18.3.3)(react@18.3.1)
      react-style-singleton: 2.2.1(@types/react@18.3.3)(react@18.3.1)
      tslib: 2.6.3
      use-callback-ref: 1.3.2(@types/react@18.3.3)(react@18.3.1)
      use-sidecar: 1.1.2(@types/react@18.3.3)(react@18.3.1)
    optionalDependencies:
      '@types/react': 18.3.3

  react-remove-scroll@2.5.7(@types/react@18.3.3)(react@18.3.1):
    dependencies:
      react: 18.3.1
      react-remove-scroll-bar: 2.3.6(@types/react@18.3.3)(react@18.3.1)
      react-style-singleton: 2.2.1(@types/react@18.3.3)(react@18.3.1)
      tslib: 2.6.3
      use-callback-ref: 1.3.2(@types/react@18.3.3)(react@18.3.1)
      use-sidecar: 1.1.2(@types/react@18.3.3)(react@18.3.1)
    optionalDependencies:
      '@types/react': 18.3.3

  react-resizable-panels@2.0.21(react-dom@18.3.1(react@18.3.1))(react@18.3.1):
    dependencies:
      react: 18.3.1
      react-dom: 18.3.1(react@18.3.1)

  react-smooth@4.0.1(react-dom@18.3.1(react@18.3.1))(react@18.3.1):
    dependencies:
      fast-equals: 5.0.1
      prop-types: 15.8.1
      react: 18.3.1
      react-dom: 18.3.1(react@18.3.1)
      react-transition-group: 4.4.5(react-dom@18.3.1(react@18.3.1))(react@18.3.1)

  react-style-singleton@2.2.1(@types/react@18.3.3)(react@18.3.1):
    dependencies:
      get-nonce: 1.0.1
      invariant: 2.2.4
      react: 18.3.1
      tslib: 2.6.3
    optionalDependencies:
      '@types/react': 18.3.3

  react-transition-group@4.4.5(react-dom@18.3.1(react@18.3.1))(react@18.3.1):
    dependencies:
      '@babel/runtime': 7.24.8
      dom-helpers: 5.2.1
      loose-envify: 1.4.0
      prop-types: 15.8.1
      react: 18.3.1
      react-dom: 18.3.1(react@18.3.1)

  react-wrap-balancer@1.1.1(react@18.3.1):
    dependencies:
      react: 18.3.1

  react@18.3.1:
    dependencies:
      loose-envify: 1.4.0

  read-cache@1.0.0:
    dependencies:
      pify: 2.3.0

  readdirp@3.6.0:
    dependencies:
      picomatch: 2.3.1

  recharts-scale@0.4.5:
    dependencies:
      decimal.js-light: 2.5.1

  recharts@2.12.7(react-dom@18.3.1(react@18.3.1))(react@18.3.1):
    dependencies:
      clsx: 2.1.1
      eventemitter3: 4.0.7
      lodash: 4.17.21
      react: 18.3.1
      react-dom: 18.3.1(react@18.3.1)
      react-is: 16.13.1
      react-smooth: 4.0.1(react-dom@18.3.1(react@18.3.1))(react@18.3.1)
      recharts-scale: 0.4.5
      tiny-invariant: 1.3.3
      victory-vendor: 36.9.2

  reflect.getprototypeof@1.0.6:
    dependencies:
      call-bind: 1.0.7
      define-properties: 1.2.1
      es-abstract: 1.23.3
      es-errors: 1.3.0
      get-intrinsic: 1.2.4
      globalthis: 1.0.4
      which-builtin-type: 1.1.4

  regenerator-runtime@0.14.1: {}

  regexp.prototype.flags@1.5.2:
    dependencies:
      call-bind: 1.0.7
      define-properties: 1.2.1
      es-errors: 1.3.0
      set-function-name: 2.0.2

  requires-port@1.0.0: {}

  resend@3.4.0:
    dependencies:
      '@react-email/render': 0.0.15

  resolve-from@4.0.0: {}

  resolve-pkg-maps@1.0.0: {}

  resolve@1.22.8:
    dependencies:
      is-core-module: 2.15.0
      path-parse: 1.0.7
      supports-preserve-symlinks-flag: 1.0.0

  resolve@2.0.0-next.5:
    dependencies:
      is-core-module: 2.15.1
      path-parse: 1.0.7
      supports-preserve-symlinks-flag: 1.0.0

  reusify@1.0.4: {}

  rimraf@3.0.2:
    dependencies:
      glob: 7.2.3

  rollup@4.21.0:
    dependencies:
      '@types/estree': 1.0.5
    optionalDependencies:
      '@rollup/rollup-android-arm-eabi': 4.21.0
      '@rollup/rollup-android-arm64': 4.21.0
      '@rollup/rollup-darwin-arm64': 4.21.0
      '@rollup/rollup-darwin-x64': 4.21.0
      '@rollup/rollup-linux-arm-gnueabihf': 4.21.0
      '@rollup/rollup-linux-arm-musleabihf': 4.21.0
      '@rollup/rollup-linux-arm64-gnu': 4.21.0
      '@rollup/rollup-linux-arm64-musl': 4.21.0
      '@rollup/rollup-linux-powerpc64le-gnu': 4.21.0
      '@rollup/rollup-linux-riscv64-gnu': 4.21.0
      '@rollup/rollup-linux-s390x-gnu': 4.21.0
      '@rollup/rollup-linux-x64-gnu': 4.21.0
      '@rollup/rollup-linux-x64-musl': 4.21.0
      '@rollup/rollup-win32-arm64-msvc': 4.21.0
      '@rollup/rollup-win32-ia32-msvc': 4.21.0
      '@rollup/rollup-win32-x64-msvc': 4.21.0
      fsevents: 2.3.3

  rrweb-cssom@0.6.0: {}

  rrweb-cssom@0.7.1: {}

  run-parallel@1.2.0:
    dependencies:
      queue-microtask: 1.2.3

  safe-array-concat@1.1.2:
    dependencies:
      call-bind: 1.0.7
      get-intrinsic: 1.2.4
      has-symbols: 1.0.3
      isarray: 2.0.5

  safe-regex-test@1.0.3:
    dependencies:
      call-bind: 1.0.7
      es-errors: 1.3.0
      is-regex: 1.1.4

  safer-buffer@2.1.2: {}

  saxes@6.0.0:
    dependencies:
      xmlchars: 2.2.0

  scheduler@0.23.2:
    dependencies:
      loose-envify: 1.4.0

  selderee@0.11.0:
    dependencies:
      parseley: 0.12.1

  semver@6.3.1: {}

  semver@7.6.3: {}

  set-function-length@1.2.2:
    dependencies:
      define-data-property: 1.1.4
      es-errors: 1.3.0
      function-bind: 1.1.2
      get-intrinsic: 1.2.4
      gopd: 1.0.1
      has-property-descriptors: 1.0.2

  set-function-name@2.0.2:
    dependencies:
      define-data-property: 1.1.4
      es-errors: 1.3.0
      functions-have-names: 1.2.3
      has-property-descriptors: 1.0.2

  shebang-command@2.0.0:
    dependencies:
      shebang-regex: 3.0.0

  shebang-regex@3.0.0: {}

  side-channel@1.0.6:
    dependencies:
      call-bind: 1.0.7
      es-errors: 1.3.0
      get-intrinsic: 1.2.4
      object-inspect: 1.13.2

  siginfo@2.0.0: {}

  signal-exit@4.1.0: {}

  slash@3.0.0: {}

  sonner@1.5.0(react-dom@18.3.1(react@18.3.1))(react@18.3.1):
    dependencies:
      react: 18.3.1
      react-dom: 18.3.1(react@18.3.1)

  source-map-js@1.2.0: {}

  source-map-support@0.5.21:
    dependencies:
      buffer-from: 1.1.2
      source-map: 0.6.1

  source-map@0.6.1: {}

  split2@4.2.0: {}

  stackback@0.0.2: {}

  std-env@3.7.0: {}

  stop-iteration-iterator@1.0.0:
    dependencies:
      internal-slot: 1.0.7

  streamsearch@1.1.0: {}

  string-width@4.2.3:
    dependencies:
      emoji-regex: 8.0.0
      is-fullwidth-code-point: 3.0.0
      strip-ansi: 6.0.1

  string-width@5.1.2:
    dependencies:
      eastasianwidth: 0.2.0
      emoji-regex: 9.2.2
      strip-ansi: 7.1.0

  string.prototype.includes@2.0.0:
    dependencies:
      define-properties: 1.2.1
      es-abstract: 1.23.3

  string.prototype.matchall@4.0.11:
    dependencies:
      call-bind: 1.0.7
      define-properties: 1.2.1
      es-abstract: 1.23.3
      es-errors: 1.3.0
      es-object-atoms: 1.0.0
      get-intrinsic: 1.2.4
      gopd: 1.0.1
      has-symbols: 1.0.3
      internal-slot: 1.0.7
      regexp.prototype.flags: 1.5.2
      set-function-name: 2.0.2
      side-channel: 1.0.6

  string.prototype.repeat@1.0.0:
    dependencies:
      define-properties: 1.2.1
      es-abstract: 1.23.3

  string.prototype.trim@1.2.9:
    dependencies:
      call-bind: 1.0.7
      define-properties: 1.2.1
      es-abstract: 1.23.3
      es-object-atoms: 1.0.0

  string.prototype.trimend@1.0.8:
    dependencies:
      call-bind: 1.0.7
      define-properties: 1.2.1
      es-object-atoms: 1.0.0

  string.prototype.trimstart@1.0.8:
    dependencies:
      call-bind: 1.0.7
      define-properties: 1.2.1
      es-object-atoms: 1.0.0

  strip-ansi@6.0.1:
    dependencies:
      ansi-regex: 5.0.1

  strip-ansi@7.1.0:
    dependencies:
      ansi-regex: 6.0.1

  strip-bom@3.0.0: {}

  strip-final-newline@3.0.0: {}

  strip-json-comments@3.1.1: {}

  styled-jsx@5.1.1(@babel/core@7.25.2)(react@18.3.1):
    dependencies:
      client-only: 0.0.1
      react: 18.3.1
    optionalDependencies:
      '@babel/core': 7.25.2

  sucrase@3.35.0:
    dependencies:
      '@jridgewell/gen-mapping': 0.3.5
      commander: 4.1.1
      glob: 10.4.5
      lines-and-columns: 1.2.4
      mz: 2.7.0
      pirates: 4.0.6
      ts-interface-checker: 0.1.13

  supports-color@5.5.0:
    dependencies:
      has-flag: 3.0.0

  supports-color@7.2.0:
    dependencies:
      has-flag: 4.0.0

  supports-preserve-symlinks-flag@1.0.0: {}

  symbol-tree@3.2.4: {}

  tailwind-merge@2.4.0: {}

  tailwindcss-animate@1.0.7(tailwindcss@3.4.6):
    dependencies:
      tailwindcss: 3.4.6

  tailwindcss@3.4.6:
    dependencies:
      '@alloc/quick-lru': 5.2.0
      arg: 5.0.2
      chokidar: 3.6.0
      didyoumean: 1.2.2
      dlv: 1.1.3
      fast-glob: 3.3.2
      glob-parent: 6.0.2
      is-glob: 4.0.3
      jiti: 1.21.6
      lilconfig: 2.1.0
      micromatch: 4.0.8
      normalize-path: 3.0.0
      object-hash: 3.0.0
      picocolors: 1.0.1
      postcss: 8.4.39
      postcss-import: 15.1.0(postcss@8.4.39)
      postcss-js: 4.0.1(postcss@8.4.39)
      postcss-load-config: 4.0.2(postcss@8.4.39)
      postcss-nested: 6.0.1(postcss@8.4.39)
      postcss-selector-parser: 6.1.1
      resolve: 1.22.8
      sucrase: 3.35.0
    transitivePeerDependencies:
      - ts-node

  tapable@2.2.1: {}

  text-table@0.2.0: {}

  thenify-all@1.6.0:
    dependencies:
      thenify: 3.3.1

  thenify@3.3.1:
    dependencies:
      any-promise: 1.3.0

  tiny-invariant@1.3.3: {}

  tinybench@2.9.0: {}

  tinypool@1.0.1: {}

  tinyrainbow@1.2.0: {}

  tinyspy@3.0.0: {}

  to-fast-properties@2.0.0: {}

  to-regex-range@5.0.1:
    dependencies:
      is-number: 7.0.0

  tough-cookie@4.1.4:
    dependencies:
      psl: 1.9.0
      punycode: 2.3.1
      universalify: 0.2.0
      url-parse: 1.5.10

  tr46@5.0.0:
    dependencies:
      punycode: 2.3.1

  ts-api-utils@1.3.0(typescript@5.5.3):
    dependencies:
      typescript: 5.5.3

  ts-interface-checker@0.1.13: {}

  tsconfig-paths@3.15.0:
    dependencies:
      '@types/json5': 0.0.29
      json5: 1.0.2
      minimist: 1.2.8
      strip-bom: 3.0.0

  tslib@2.6.3: {}

  tslib@2.7.0: {}

  tsx@4.16.2:
    dependencies:
      esbuild: 0.21.5
      get-tsconfig: 4.7.6
    optionalDependencies:
      fsevents: 2.3.3

  type-check@0.4.0:
    dependencies:
      prelude-ls: 1.2.1

  type-fest@0.20.2: {}

  typed-array-buffer@1.0.2:
    dependencies:
      call-bind: 1.0.7
      es-errors: 1.3.0
      is-typed-array: 1.1.13

  typed-array-byte-length@1.0.1:
    dependencies:
      call-bind: 1.0.7
      for-each: 0.3.3
      gopd: 1.0.1
      has-proto: 1.0.3
      is-typed-array: 1.1.13

  typed-array-byte-offset@1.0.2:
    dependencies:
      available-typed-arrays: 1.0.7
      call-bind: 1.0.7
      for-each: 0.3.3
      gopd: 1.0.1
      has-proto: 1.0.3
      is-typed-array: 1.1.13

  typed-array-length@1.0.6:
    dependencies:
      call-bind: 1.0.7
      for-each: 0.3.3
      gopd: 1.0.1
      has-proto: 1.0.3
      is-typed-array: 1.1.13
      possible-typed-array-names: 1.0.0

  typescript@5.5.3: {}

  unbox-primitive@1.0.2:
    dependencies:
      call-bind: 1.0.7
      has-bigints: 1.0.2
      has-symbols: 1.0.3
      which-boxed-primitive: 1.0.2

  undici-types@5.26.5: {}

  universalify@0.2.0: {}

  update-browserslist-db@1.1.0(browserslist@4.23.2):
    dependencies:
      browserslist: 4.23.2
      escalade: 3.1.2
      picocolors: 1.0.1

  uri-js@4.4.1:
    dependencies:
      punycode: 2.3.1

  url-parse@1.5.10:
    dependencies:
      querystringify: 2.2.0
      requires-port: 1.0.0

  use-callback-ref@1.3.2(@types/react@18.3.3)(react@18.3.1):
    dependencies:
      react: 18.3.1
      tslib: 2.6.3
    optionalDependencies:
      '@types/react': 18.3.3

  use-sidecar@1.1.2(@types/react@18.3.3)(react@18.3.1):
    dependencies:
      detect-node-es: 1.1.0
      react: 18.3.1
      tslib: 2.6.3
    optionalDependencies:
      '@types/react': 18.3.3

  utf-8-validate@6.0.4:
    dependencies:
      node-gyp-build: 4.8.1

  util-deprecate@1.0.2: {}

  validator@13.12.0: {}

  vaul@0.9.1(@types/react-dom@18.3.0)(@types/react@18.3.3)(react-dom@18.3.1(react@18.3.1))(react@18.3.1):
    dependencies:
      '@radix-ui/react-dialog': 1.1.1(@types/react-dom@18.3.0)(@types/react@18.3.3)(react-dom@18.3.1(react@18.3.1))(react@18.3.1)
      react: 18.3.1
      react-dom: 18.3.1(react@18.3.1)
    transitivePeerDependencies:
      - '@types/react'
      - '@types/react-dom'

  victory-vendor@36.9.2:
    dependencies:
      '@types/d3-array': 3.2.1
      '@types/d3-ease': 3.0.2
      '@types/d3-interpolate': 3.0.4
      '@types/d3-scale': 4.0.8
      '@types/d3-shape': 3.1.6
      '@types/d3-time': 3.0.3
      '@types/d3-timer': 3.0.2
      d3-array: 3.2.4
      d3-ease: 3.0.1
      d3-interpolate: 3.0.1
      d3-scale: 4.0.2
      d3-shape: 3.2.0
      d3-time: 3.1.0
      d3-timer: 3.0.1

  vite-node@2.0.5(@types/node@20.14.11):
    dependencies:
      cac: 6.7.14
      debug: 4.3.5
      pathe: 1.1.2
      tinyrainbow: 1.2.0
      vite: 5.4.2(@types/node@20.14.11)
    transitivePeerDependencies:
      - '@types/node'
      - less
      - lightningcss
      - sass
      - sass-embedded
      - stylus
      - sugarss
      - supports-color
      - terser

  vite@5.4.2(@types/node@20.14.11):
    dependencies:
      esbuild: 0.21.5
      postcss: 8.4.41
      rollup: 4.21.0
    optionalDependencies:
      '@types/node': 20.14.11
      fsevents: 2.3.3

  vitest@2.0.5(@types/node@20.14.11)(jsdom@24.1.1(bufferutil@4.0.8)(utf-8-validate@6.0.4)):
    dependencies:
      '@ampproject/remapping': 2.3.0
      '@vitest/expect': 2.0.5
      '@vitest/pretty-format': 2.0.5
      '@vitest/runner': 2.0.5
      '@vitest/snapshot': 2.0.5
      '@vitest/spy': 2.0.5
      '@vitest/utils': 2.0.5
      chai: 5.1.1
      debug: 4.3.5
      execa: 8.0.1
      magic-string: 0.30.11
      pathe: 1.1.2
      std-env: 3.7.0
      tinybench: 2.9.0
      tinypool: 1.0.1
      tinyrainbow: 1.2.0
      vite: 5.4.2(@types/node@20.14.11)
      vite-node: 2.0.5(@types/node@20.14.11)
      why-is-node-running: 2.3.0
    optionalDependencies:
      '@types/node': 20.14.11
      jsdom: 24.1.1(bufferutil@4.0.8)(utf-8-validate@6.0.4)
    transitivePeerDependencies:
      - less
      - lightningcss
      - sass
      - sass-embedded
      - stylus
      - sugarss
      - supports-color
      - terser

  w3c-xmlserializer@5.0.0:
    dependencies:
      xml-name-validator: 5.0.0

  webidl-conversions@7.0.0: {}

  whatwg-encoding@3.1.1:
    dependencies:
      iconv-lite: 0.6.3

  whatwg-mimetype@4.0.0: {}

  whatwg-url@14.0.0:
    dependencies:
      tr46: 5.0.0
      webidl-conversions: 7.0.0

  which-boxed-primitive@1.0.2:
    dependencies:
      is-bigint: 1.0.4
      is-boolean-object: 1.1.2
      is-number-object: 1.0.7
      is-string: 1.0.7
      is-symbol: 1.0.4

  which-builtin-type@1.1.4:
    dependencies:
      function.prototype.name: 1.1.6
      has-tostringtag: 1.0.2
      is-async-function: 2.0.0
      is-date-object: 1.0.5
      is-finalizationregistry: 1.0.2
      is-generator-function: 1.0.10
      is-regex: 1.1.4
      is-weakref: 1.0.2
      isarray: 2.0.5
      which-boxed-primitive: 1.0.2
      which-collection: 1.0.2
      which-typed-array: 1.1.15

  which-collection@1.0.2:
    dependencies:
      is-map: 2.0.3
      is-set: 2.0.3
      is-weakmap: 2.0.2
      is-weakset: 2.0.3

  which-typed-array@1.1.15:
    dependencies:
      available-typed-arrays: 1.0.7
      call-bind: 1.0.7
      for-each: 0.3.3
      gopd: 1.0.1
      has-tostringtag: 1.0.2

  which@2.0.2:
    dependencies:
      isexe: 2.0.0

  why-is-node-running@2.3.0:
    dependencies:
      siginfo: 2.0.0
      stackback: 0.0.2

  word-wrap@1.2.5: {}

  wrap-ansi@7.0.0:
    dependencies:
      ansi-styles: 4.3.0
      string-width: 4.2.3
      strip-ansi: 6.0.1

  wrap-ansi@8.1.0:
    dependencies:
      ansi-styles: 6.2.1
      string-width: 5.1.2
      strip-ansi: 7.1.0

  wrappy@1.0.2: {}

  ws@8.18.0(bufferutil@4.0.8)(utf-8-validate@6.0.4):
    optionalDependencies:
      bufferutil: 4.0.8
      utf-8-validate: 6.0.4

  xml-name-validator@5.0.0: {}

  xmlchars@2.2.0: {}

  xtend@4.0.2: {}

  yallist@3.1.1: {}

  yaml@2.4.5: {}

  yocto-queue@0.1.0: {}

  zod@3.23.8: {}<|MERGE_RESOLUTION|>--- conflicted
+++ resolved
@@ -155,15 +155,12 @@
       next-themes:
         specifier: ^0.3.0
         version: 0.3.0(react-dom@18.3.1(react@18.3.1))(react@18.3.1)
-<<<<<<< HEAD
       prettier:
         specifier: ^3.3.3
         version: 3.3.3
-=======
       pg:
         specifier: ^8.12.0
         version: 8.12.0
->>>>>>> 25bcedee
       react:
         specifier: ^18.3.1
         version: 18.3.1
